--- conflicted
+++ resolved
@@ -429,13 +429,8 @@
 								} else if ( /transparency/.exec( parameter ) ) {
 
 									var result = /\s+([\d|\.|\+|\-|e]+)/.exec( parameter );
-<<<<<<< HEAD
-
-									material.opacity = parseFloat( result[ 1 ] );
-=======
                                     // transparency is opposite of opacity
 									material.opacity = Math.abs( 1 - parseFloat( result[ 1 ] ) );
->>>>>>> 8a258a4b
 									material.transparent = true;
 
 								}
