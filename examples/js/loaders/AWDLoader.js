/**
 * Author: Pierre Lepers
 * Date: 09/12/2013 17:21
 */

(function (){

	var UNCOMPRESSED  = 0,
			DEFLATE       = 1,
			LZMA          = 2,

			AWD_FIELD_INT8      = 1,
			AWD_FIELD_INT16     = 2,
			AWD_FIELD_INT32     = 3,
			AWD_FIELD_UINT8     = 4,
			AWD_FIELD_UINT16    = 5,
			AWD_FIELD_UINT32    = 6,
			AWD_FIELD_FLOAT32   = 7,
			AWD_FIELD_FLOAT64   = 8,
			AWD_FIELD_BOOL      = 21,
			AWD_FIELD_COLOR     = 22,
			AWD_FIELD_BADDR     = 23,
			AWD_FIELD_STRING    = 31,
			AWD_FIELD_BYTEARRAY = 32,
			AWD_FIELD_VECTOR2x1 = 41,
			AWD_FIELD_VECTOR3x1 = 42,
			AWD_FIELD_VECTOR4x1 = 43,
			AWD_FIELD_MTX3x2    = 44,
			AWD_FIELD_MTX3x3    = 45,
			AWD_FIELD_MTX4x3    = 46,
			AWD_FIELD_MTX4x4    = 47,

			BOOL       = 21,
			COLOR      = 22,
			BADDR      = 23,

			INT8    = 1,
			INT16   = 2,
			INT32   = 3,
			UINT8   = 4,
			UINT16  = 5,
			UINT32  = 6,
			FLOAT32 = 7,
			FLOAT64 = 8;

	var littleEndian = true;

	function Block(){
		this.id = 0;
		this.data = null;
	}

	AWDProperties = function(){}

	AWDProperties.prototype = {
		set : function(key, value)
		{
			this[key] = value;
		},

		get : function(key, fallback)
		{
			if ( this.hasOwnProperty(key) )
				return this[key];
			else return fallback;
		}
	}

	THREE.AWDLoader = function ( manager ) {

		this.manager = ( manager !== undefined ) ? manager : THREE.DefaultLoadingManager;

		this.trunk = new THREE.Object3D();

		this.materialFactory = undefined;

		this._url     = '';
		this._baseDir = '';

		this._data;
		this._ptr = 0;

		this._version =  [];
		this._streaming = false;
		this._optimized_for_accuracy = false;
		this._compression = 0;
		this._bodylen = 0xFFFFFFFF;

		this._blocks = [ new Block() ];

		this._accuracyMatrix  = false;
		this._accuracyGeo     = false;
		this._accuracyProps   = false;

	};

	THREE.AWDLoader.prototype = {

		constructor: THREE.AWDLoader,

		load: function ( url, onLoad, onProgress, onError ) {

			var scope = this;

			this._url = url;
			this._baseDir = url.substr( 0, url.lastIndexOf( '/' )+1 );

			var loader = new THREE.XHRLoader( this.manager );
			loader.setCrossOrigin( this.crossOrigin );
			loader.setResponseType('arraybuffer');
			loader.load( url, function ( text ) {

				onLoad( scope.parse(text) );

			}, onProgress, onError );

		},

		setCrossOrigin: function ( value ) {

			this.crossOrigin = value;

		},

		parse: function ( data ) {

			var blen = data.byteLength;

			this._ptr = 0;
			this._data = new DataView( data );

			this._parseHeader( );

			if( this._compression != 0  ) {
				console.error( 'compressed AWD not supported' );
			}

			if (!this._streaming && this._bodylen != data.byteLength - this._ptr ) {
				console.error('AWDLoader: body len does not match file length', this._bodylen ,  blen - this._ptr);
			}

			while ( this._ptr < blen ) {
				this.parseNextBlock();
			}

			return this.trunk;

		},

		parseNextBlock: function() {

			var assetData,
					ns, type, len, block,
					blockId = this.readU32(),
					ns      = this.readU8(),
					type    = this.readU8(),
					flags   = this.readU8(),
					len     = this.readU32();


			switch (type) {
				case 1:
					assetData = this.parseMeshData(len);
					break;
				case 22:
					assetData = this.parseContainer(len);
					break;
				case 23:
					assetData = this.parseMeshInstance(len);
					break;
				case 81:
					assetData = this.parseMaterial(len);
					break;
				case 82:
					assetData = this.parseTexture(len);
					break;
				case 101:
					assetData = this.parseSkeleton(len);
					break;

	//      case 111:
	//        assetData = this.parseMeshPoseAnimation(len, true);
	//        break;
				case 112:
					assetData = this.parseMeshPoseAnimation(len, false);
					break;
				case 113:
					assetData = this.parseVertexAnimationSet(len);
					break;
				case 102:
					assetData = this.parseSkeletonPose(len);
					break;
				case 103:
					assetData = this.parseSkeletonAnimation(len);
					break;
				case 122:
					assetData = this.parseAnimatorSet(len);
					break;
				// case 121:
				//  assetData = parseUVAnimation(len);
				//  break;
				default:
					//debug('Ignoring block!',type, len);
					this._ptr += len;
					break;
			}


			// Store block reference for later use
			this._blocks[blockId] = block = new Block();
			block.data = assetData;
			block.id = blockId;


		},

		_parseHeader: function () {

			var version = this._version,
					awdmagic =
							( this.readU8()<<16)
					|   ( this.readU8()<<8 )
					|     this.readU8();

			if( awdmagic != 4282180 )
				throw new Error( "AWDLoader - bad magic" );

			version[0] = this.readU8();
			version[1] = this.readU8();

			var flags = this.readU16();

			this._streaming = (flags & 0x1) == 0x1;

			if ((version[0] === 2) && (version[1] === 1)) {
				this._accuracyMatrix =  (flags & 0x2) === 0x2;
				this._accuracyGeo =     (flags & 0x4) === 0x4;
				this._accuracyProps =   (flags & 0x8) === 0x8;
			}

			this._geoNrType     = this._accuracyGeo     ? FLOAT64 : FLOAT32;
			this._matrixNrType  = this._accuracyMatrix  ? FLOAT64 : FLOAT32;
			this._propsNrType   = this._accuracyProps   ? FLOAT64 : FLOAT32;

			this._optimized_for_accuracy  = (flags & 0x2) === 0x2;

			this._compression = this.readU8();
			this._bodylen = this.readU32();

		},

		parseContainer: function ( len ) {
			var parent,
					ctr     = new THREE.Object3D(),
					par_id  = this.readU32(),
					mtx     = this.parseMatrix4();

			ctr.name = this.readUTF();
			ctr.applyMatrix( mtx );

			parent = this._blocks[par_id].data || this.trunk;
			parent.add(ctr);

			this.parseProperties({
				1:this._matrixNrType,
				2:this._matrixNrType,
				3:this._matrixNrType,
				4:UINT8
			});

			ctr.extra = this.parseUserAttributes();

			return ctr;
		},

		parseMeshInstance: function ( len ) {
			var name,
					mesh, geometries, meshLen, meshes,
					par_id, data_id,
					mtx,
					materials, mat, mat_id,
					num_materials,
					materials_parsed,
					parent,
					i;

			par_id        = this.readU32();
			mtx           = this.parseMatrix4();
			name          = this.readUTF();
			data_id       = this.readU32();
			num_materials = this.readU16();

			geometries = this.getBlock( data_id );

			materials = [];
			materials_parsed = 0;

			for ( i = 0; i < num_materials; i++) {
				mat_id = this.readU32();
				mat = this.getBlock( mat_id );
				materials.push( mat );
			}

			meshLen = geometries.length;
			meshes = [];

			// TODO : BufferGeometry don't support "geometryGroups" for now.
			// so we create sub meshes for each groups
			if( meshLen  > 1 ) {
				mesh = new THREE.Object3D();
				for ( i = 0; i < meshLen; i++) {
					var sm = new THREE.Mesh( geometries[i] );
					meshes.push( sm );
					mesh.add( sm );
				}
			}
			else {
				mesh = new THREE.Mesh( geometries[0] );
				meshes.push( mesh );
			}

			mesh.applyMatrix( mtx );
			mesh.name = name;


			parent = this.getBlock( par_id ) || this.trunk;
			parent.add( mesh );


			var matLen = materials.length;
			var maxLen = Math.max( meshLen, matLen);
			for( i = 0; i< maxLen; i++ )
				meshes[ i%meshLen ].material = materials[ i % matLen ];


			// Ignore for now
			this.parseProperties( null );
			mesh.extra = this.parseUserAttributes();

			return mesh;
		},

		parseMaterial: function ( len ) {
			var name,
					type,
					props,
					mat,
					attributes,
					finalize,
					num_methods,
					methods_parsed;

			name        = this.readUTF();
			type        = this.readU8();
			num_methods = this.readU8();

			//log( "AWDLoader parseMaterial ",name )

			// Read material numerical properties
			// (1=color, 2=bitmap url, 11=alpha_blending, 12=alpha_threshold, 13=repeat)
			props = this.parseProperties({
				1:  AWD_FIELD_INT32,
				2:  AWD_FIELD_BADDR,
				11: AWD_FIELD_BOOL,
				12: AWD_FIELD_FLOAT32,
				13: AWD_FIELD_BOOL
			});

			methods_parsed = 0;

			while( methods_parsed < num_methods ) {
				var method_type = this.readU16();
				this.parseProperties( null );
				this.parseUserAttributes();
			}

			attributes = this.parseUserAttributes();

			if( this.materialFactory !== undefined ) {
				mat = this.materialFactory( name );
				if( mat ) return mat;
			}

			mat = new THREE.MeshPhongMaterial();

			if (type === 1) { // Color material
				mat.color.setHex( props.get(1, 0xcccccc) );
			}
			else if (type === 2) { // Bitmap material
				var tex_addr = props.get(2, 0);
				mat.map = this.getBlock( tex_addr );
			}

			mat.extra = attributes;
			mat.alphaThreshold = props.get(12, 0.0);
			mat.repeat = props.get(13, false);


			return mat;
		},

		parseTexture: function( len ) {
			var name = this.readUTF(),
					type = this.readU8(),
					asset,
					data_len;

			// External
			if (type === 0) {
				data_len = this.readU32();
				var url = this.readUTFBytes(data_len);
				console.log( url );

				asset = this.loadTexture( url );
			} else {
				// embed texture not supported
			}
			// Ignore for now
			this.parseProperties( null );

			this.parseUserAttributes();
			return asset;
		},

		loadTexture: function( url ) {
			var tex = new THREE.Texture();

			var loader = new THREE.ImageLoader( this.manager );

			loader.load( this._baseDir+url, function( image ) {
				tex.image = image;
				tex.needsUpdate = true;
			});

			return tex;
		},

		parseSkeleton: function( len ) { // Array<Bone>
			var name          = this.readUTF(),
					num_joints    = this.readU16(),
					skeleton      = [],
					joints_parsed = 0;

			this.parseProperties( null );

			while (joints_parsed < num_joints) {
				var joint, ibp;

				// Ignore joint id
				this.readU16();

				joint = new THREE.Bone();
				joint.parent = this.readU16() - 1; // 0=null in AWD
				joint.name = this.readUTF();

				ibp = this.parseMatrix4();
				joint.skinMatrix = ibp;

				// Ignore joint props/attributes for now
				this.parseProperties(null);
				this.parseUserAttributes();

				skeleton.push(joint);
				joints_parsed++;
			}

			// Discard attributes for now
			this.parseUserAttributes();


			return skeleton;
		},

		parseSkeletonPose: function( blockID ) {
			var name = this.readUTF();

			var num_joints = this.readU16();
			this.parseProperties(null);

			// debug( 'parse Skeleton Pose. joints : ' + num_joints);

			var pose = [];

			var joints_parsed = 0;

			while (joints_parsed < num_joints) {

				var joint_pose;

				var has_transform; //:uint;
				var mtx_data;

				has_transform = this.readU8();

				if (has_transform === 1) {
					mtx_data = this.parseMatrix4();
				} else
				{
					mtx_data = new THREE.Matrix4();
				}
				pose[joints_parsed] = mtx_data;
				joints_parsed++;
			}

			// Skip attributes for now
			this.parseUserAttributes();

			return pose;

		},

		parseSkeletonAnimation: function( blockID ) {

			var frame_dur;
			var pose_addr;
			var pose;

			var name = this.readUTF();

			var clip = [];

			var num_frames = this.readU16();
			this.parseProperties( null );

			var frames_parsed = 0;
			var returnedArray;

			// debug( 'parse Skeleton Animation. frames : ' + num_frames);

			while ( frames_parsed < num_frames ) {
				pose_addr = this.readU32();
				frame_dur = this.readU16();

				pose = this._blocks[pose_addr].data;
				// debug( 'pose address ',pose[2].elements[12],pose[2].elements[13],pose[2].elements[14] );
				clip.push( {
					pose : pose,
					duration : frame_dur
				} );

				frames_parsed++;
			}

			if ( clip.length === 0 ) {
				// debug("Could not this SkeletonClipNode, because no Frames where set.");
				return;
			}
			// Ignore attributes for now
			this.parseUserAttributes();
			return clip;

		},

		parseVertexAnimationSet: function( len ) {

			var poseBlockAdress,
					name           = this.readUTF(),
					num_frames     = this.readU16(),
					props          = this.parseProperties( { 1:UINT16 } ),
					frames_parsed  = 0,
					skeletonFrames = [];

			while ( frames_parsed < num_frames ) {
				poseBlockAdress = this.readU32();
				skeletonFrames.push( this._blocks[poseBlockAdress].data );
				frames_parsed++;
			}

			this.parseUserAttributes();


			return skeletonFrames;

		},

		parseAnimatorSet: function( len ) {
			var targetMesh;

			var animSetBlockAdress; //:int

			var targetAnimationSet; //:AnimationSetBase;
			var outputString = ""; //:String = "";
			var name = this.readUTF();
			var type = this.readU16();

			var props = this.parseProperties( { 1:BADDR } );

			animSetBlockAdress = this.readU32();
			var targetMeshLength = this.readU16();

			var meshAdresses = []; //:Vector.<uint> = new Vector.<uint>;

			for (var i = 0; i < targetMeshLength; i++)
				meshAdresses.push( this.readU32() );

			var activeState = this.readU16();
			var autoplay = Boolean( this.readU8() );
			this.parseUserAttributes();
			this.parseUserAttributes();

			var returnedArray;
			var targetMeshes = []; //:Vector.<Mesh> = new Vector.<Mesh>;

			for ( i = 0; i < meshAdresses.length; i++ ) {
	//      returnedArray = getAssetByID(meshAdresses[i], [AssetType.MESH]);
	//      if (returnedArray[0])
					targetMeshes.push( this._blocks[meshAdresses[i]].data );
			}

			targetAnimationSet = this._blocks[animSetBlockAdress].data;
			var thisAnimator;

			if (type == 1) {


				thisAnimator = {
					animationSet : targetAnimationSet,
					skeleton : this._blocks[props.get(1, 0)].data
				};

			} else if (type == 2) {
				// debug( "vertex Anim???");
			}


			for ( i = 0; i < targetMeshes.length; i++ ) {
					targetMeshes[i].animator = thisAnimator;
			}
			// debug("Parsed a Animator: Name = " + name);

			return thisAnimator;

		},

		parseMeshData: function ( len ) {
			var name      = this.readUTF(),
				num_subs  = this.readU16(),
				geom,
				subs_parsed = 0,
				props,
				buffer,
				skinW, skinI,
				geometries = [];

			props = this.parseProperties({
				1: this._geoNrType,
				2: this._geoNrType
			});

			// Loop through sub meshes
			while ( subs_parsed < num_subs ) {

				var sm_len, sm_end, attrib;

				geom = new THREE.BufferGeometry();
				geom.name = name;
				geometries.push( geom );


				sm_len = this.readU32();
				sm_end = this._ptr + sm_len;


				// Ignore for now
				this.parseProperties( { 1:this._geoNrType, 2:this._geoNrType } );

				// Loop through data streams
				while ( this._ptr < sm_end ) {

					var idx = 0,
							str_type  = this.readU8(),
							str_ftype = this.readU8(),
							str_len   = this.readU32(),
							str_end   = str_len + this._ptr;

					// VERTICES
					// ------------------
					if ( str_type === 1 ) {

						buffer = new Float32Array( ( str_len / 12 ) * 3 );
						attrib = new THREE.BufferAttribute( buffer, 3 );

						geom.addAttribute( 'position', attrib );
						idx = 0;

						while (this._ptr < str_end) {
							buffer[idx]   = -this.readF32();
							buffer[idx+1] = this.readF32();
							buffer[idx+2] = this.readF32();
							idx+=3;
						}
					}

					// INDICES
					// -----------------
					else if (str_type === 2) {

						buffer = new Uint16Array( str_len / 2 );
						attrib = new THREE.BufferAttribute( buffer, 1 );
						geom.addAttribute( 'index', attrib );

						geom.offsets.push({
							start: 0,
							index: 0,
							count: str_len/2
						});

						idx = 0;

						while (this._ptr < str_end) {
							buffer[idx+1]   = this.readU16();
							buffer[idx]     = this.readU16();
							buffer[idx+2]   = this.readU16();
							idx+=3;
						}
					}

					// UVS
					// -------------------
					else if (str_type === 3) {

<<<<<<< HEAD
	geom.addDrawCall( 0, str_len / 2, 0 );
=======
						buffer = new Float32Array( ( str_len / 8 ) * 2 );
						attrib = new THREE.BufferAttribute( buffer, 2 );
>>>>>>> f23e4494

						geom.addAttribute( 'uv', attrib );
						idx = 0;

						while (this._ptr < str_end) {
							buffer[idx]   = this.readF32();
							buffer[idx+1] = 1.0-this.readF32();
							idx+=2;
						}
					}

					// NORMALS
					else if (str_type === 4) {

						buffer = new Float32Array( ( str_len / 12 ) * 3 );
						attrib = new THREE.BufferAttribute( buffer, 3 );
						geom.addAttribute( 'normal', attrib );
						idx = 0;

						while (this._ptr < str_end) {
							buffer[idx]   = -this.readF32();
							buffer[idx+1] = this.readF32();
							buffer[idx+2] = this.readF32();
							idx+=3;
						}

					}

					// else if (str_type == 6) {
					//   skinI = new Float32Array( str_len>>1 );
					//   idx = 0

					//   while (this._ptr < str_end) {
					//     skinI[idx]   = this.readU16();
					//     idx++;
					//   }

					// }
					// else if (str_type == 7) {
					//   skinW = new Float32Array( str_len>>2 );
					//   idx = 0;

					//   while (this._ptr < str_end) {
					//     skinW[idx]   = this.readF32();
					//     idx++;
					//   }
					// }
					else {
						this._ptr = str_end;
					}

				}

				this.parseUserAttributes();

				geom.computeBoundingSphere();
				subs_parsed++;
			}

			//geom.computeFaceNormals();

			this.parseUserAttributes();
			//finalizeAsset(geom, name);

			return geometries;

		},

		parseMeshPoseAnimation: function( len, poseOnly ) {
			var num_frames = 1,
					num_submeshes,
					frames_parsed,
					subMeshParsed,
					frame_dur,
					x, y, z,

					str_len,
					str_end,
					geom,
					subGeom,
					idx = 0,
					clip = {},
					indices,
					verts,
					num_Streams,
					streamsParsed,
					streamtypes = [],

					props,
					thisGeo,
					name = this.readUTF(),
					geoAdress = this.readU32();

			var mesh = this.getBlock( geoAdress );

			if (mesh === null) {
				console.log( "parseMeshPoseAnimation target mesh not found at:", geoAdress );
				return;
			}

			geom = mesh.geometry;
			geom.morphTargets = [];

			if (!poseOnly)
				num_frames = this.readU16();

			num_submeshes = this.readU16();
			num_Streams = this.readU16();

			// debug("VA num_frames : ", num_frames );
			// debug("VA num_submeshes : ", num_submeshes );
			// debug("VA numstreams : ", num_Streams );

			streamsParsed = 0;
			while ( streamsParsed < num_Streams ) {
				streamtypes.push(this.readU16());
				streamsParsed++;
			}
			props = this.parseProperties( { 1:BOOL, 2:BOOL } );

			clip.looping = props.get( 1, true );
			clip.stitchFinalFrame = props.get( 2, false );

			frames_parsed = 0;

			while ( frames_parsed < num_frames ) {

				frame_dur = this.readU16();
				subMeshParsed = 0;

				while ( subMeshParsed < num_submeshes ) {

					streamsParsed = 0;
					str_len = this.readU32();
					str_end = this._ptr + str_len;

					while ( streamsParsed < num_Streams ) {

						if ( streamtypes[streamsParsed] === 1 ) {

							//geom.addAttribute( 'morphTarget'+frames_parsed, Float32Array, str_len/12, 3 );
							var buffer = new Float32Array(str_len/4);
							geom.morphTargets.push( {
								array : buffer
							});

							//buffer = geom.attributes['morphTarget'+frames_parsed].array
							idx = 0;

							while ( this._ptr < str_end ) {
								buffer[idx]     = this.readF32();
								buffer[idx+1]   = this.readF32();
								buffer[idx+2]   = this.readF32();
								idx += 3;
							}


							subMeshParsed++;
						} else
							this._ptr = str_end;
						streamsParsed++;
					}
				}


				frames_parsed++;
			}

			this.parseUserAttributes();

			return null;
		},

		getBlock: function ( id ) {

			return this._blocks[id].data;

		},

		parseMatrix4: function () {

			var mtx = new THREE.Matrix4();
			var e = mtx.elements;

			e[0] = this.readF32();
			e[1] = this.readF32();
			e[2] = this.readF32();
			e[3] = 0.0;
			//e[3] = 0.0;

			e[4] = this.readF32();
			e[5] = this.readF32();
			e[6] = this.readF32();
			//e[7] = this.readF32();
			e[7] = 0.0;

			e[8] = this.readF32();
			e[9] = this.readF32();
			e[10] = this.readF32();
			//e[11] = this.readF32();
			e[11] = 0.0;

			e[12] = -this.readF32();
			e[13] = this.readF32();
			e[14] = this.readF32();
			//e[15] = this.readF32();
			e[15] = 1.0;
			return mtx;

		},

		parseProperties: function ( expected ) {
			var list_len = this.readU32();
			var list_end = this._ptr + list_len;

			var props = new AWDProperties();

			if( expected ) {

				while( this._ptr < list_end ) {

					var key = this.readU16();
					var len = this.readU32();
					var type;

					if( expected.hasOwnProperty( key ) ) {
						type = expected[ key ];
						props.set( key, this.parseAttrValue( type, len ) );
					} else {
						this._ptr += len;
					}
				}

			}

			return props;
		},

		parseUserAttributes: function () {
			// skip for now
			this._ptr = this.readU32() + this._ptr;
			return null;
		},

		parseAttrValue: function ( type, len ) {
			var elem_len;
			var read_func;

			switch (type) {
				case AWD_FIELD_INT8:
					elem_len = 1;
					read_func = this.readI8;
					break;
				case AWD_FIELD_INT16:
					elem_len = 2;
					read_func = this.readI16;
					break;
				case AWD_FIELD_INT32:
					elem_len = 4;
					read_func = this.readI32;
					break;
				case AWD_FIELD_BOOL:
				case AWD_FIELD_UINT8:
					elem_len = 1;
					read_func = this.readU8;
					break;
				case AWD_FIELD_UINT16:
					elem_len = 2;
					read_func = this.readU16;
					break;
				case AWD_FIELD_UINT32:
				case AWD_FIELD_BADDR:
					elem_len = 4;
					read_func = this.readU32;
					break;
				case AWD_FIELD_FLOAT32:
					elem_len = 4;
					read_func = this.readF32;
					break;
				case AWD_FIELD_FLOAT64:
					elem_len = 8;
					read_func = this.readF64;
					break;
				case AWD_FIELD_VECTOR2x1:
				case AWD_FIELD_VECTOR3x1:
				case AWD_FIELD_VECTOR4x1:
				case AWD_FIELD_MTX3x2:
				case AWD_FIELD_MTX3x3:
				case AWD_FIELD_MTX4x3:
				case AWD_FIELD_MTX4x4:
					elem_len = 8;
					read_func = this.readF64;
					break;
			}

			if (elem_len < len) {
				var list;
				var num_read;
				var num_elems;

				list = [];
				num_read = 0;
				num_elems = len / elem_len;

				while (num_read < num_elems) {
					list.push(read_func.call( this ) );
					num_read++;
				}

				return list;
			}
			else {
				return read_func.call( this );
			}
		},

		readU8: function () {
			return this._data.getUint8( this._ptr++ );
		},
		readI8: function () {
			return this._data.getInt8( this._ptr++ );
		},
		readU16: function () {
			var a = this._data.getUint16( this._ptr, littleEndian );
			this._ptr += 2;
			return a;
		},
		readI16: function () {
			var a = this._data.getInt16( this._ptr, littleEndian );
			this._ptr += 2;
			return a;
		},
		readU32: function () {
			var a = this._data.getUint32( this._ptr, littleEndian );
			this._ptr += 4;
			return a;
		},
		readI32: function () {
			var a = this._data.getInt32( this._ptr, littleEndian );
			this._ptr += 4;
			return a;
		},
		readF32: function () {
			var a = this._data.getFloat32( this._ptr, littleEndian );
			this._ptr += 4;
			return a;
		},
		readF64: function () {
			var a = this._data.getFloat64( this._ptr, littleEndian );
			this._ptr += 8;
			return a;
		},

		/**
	 * Converts a UTF-8 byte array to JavaScript's 16-bit Unicode.
	 * @param {Array.<number>} bytes UTF-8 byte array.
	 * @return {string} 16-bit Unicode string.
	 */
		readUTF: function () {
			var len = this.readU16();
			return this.readUTFBytes( len );
		},

		/**
		 * Converts a UTF-8 byte array to JavaScript's 16-bit Unicode.
		 * @param {Array.<number>} bytes UTF-8 byte array.
		 * @return {string} 16-bit Unicode string.
		 */
		readUTFBytes: function ( len ) {
			// TODO(user): Use native implementations if/when available
			var out = [], c = 0;

			while ( out.length < len ) {
				var c1 = this._data.getUint8( this._ptr++, littleEndian );
				if (c1 < 128) {
					out[c++] = String.fromCharCode(c1);
				} else if (c1 > 191 && c1 < 224) {
					var c2 = this._data.getUint8( this._ptr++, littleEndian );
					out[c++] = String.fromCharCode((c1 & 31) << 6 | c2 & 63);
				} else {
					var c2 = this._data.getUint8( this._ptr++, littleEndian );
					var c3 = this._data.getUint8( this._ptr++, littleEndian );
					out[c++] = String.fromCharCode(
							(c1 & 15) << 12 | (c2 & 63) << 6 | c3 & 63
					);
				}
			}
			return out.join('');
		}

	};

})();<|MERGE_RESOLUTION|>--- conflicted
+++ resolved
@@ -719,12 +719,8 @@
 					// -------------------
 					else if (str_type === 3) {
 
-<<<<<<< HEAD
-	geom.addDrawCall( 0, str_len / 2, 0 );
-=======
 						buffer = new Float32Array( ( str_len / 8 ) * 2 );
 						attrib = new THREE.BufferAttribute( buffer, 2 );
->>>>>>> f23e4494
 
 						geom.addAttribute( 'uv', attrib );
 						idx = 0;
