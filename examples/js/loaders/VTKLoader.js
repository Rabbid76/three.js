--- conflicted
+++ resolved
@@ -27,28 +27,9 @@
 
 	},
 
-<<<<<<< HEAD
-	parse: function( data ) {
-
-		//get the 5 first lines of the files to check if there is the key word binary
-		var meta = String.fromCharCode.apply( null, new Uint8Array( data, 0, 250 ) ).split( '\n' );
-		console.log( meta );
-		if ( meta[ 2 ].includes( 'ASCII' ) ) {
-
-			var stringFile = '';
-			var charArray = new Uint8Array( data );
-			for ( var i = 0; i < charArray.length; i ++ ) {
-
-				stringFile += String.fromCharCode( charArray[ i ] );
-
-			}
-
-			return this.parseASCII( stringFile );
-=======
 	parse: function ( data ) {
 
 		function parseASCII( data ) {
->>>>>>> 6c16ca41
 
 			// connectivity of the triangles
 			var indices = [];
@@ -278,17 +259,10 @@
 
 				// Nodal. Use BufferGeometry
 				geometry = new THREE.BufferGeometry();
-				geometry.setIndex( new THREE.BufferAttribute( new ( indices.length > 65535 ? Uint32Array : Uint16Array )( indices ), 1 ) );
+				geometry.setIndex( new THREE.BufferAttribute( new Uint32Array( indices ), 1 ) );
 				geometry.addAttribute( 'position', new THREE.BufferAttribute( new Float32Array( positions ), 3 ) );
 
-<<<<<<< HEAD
-			// Nodal. Use BufferGeometry
-			geometry = new THREE.BufferGeometry();
-			geometry.setIndex( new THREE.BufferAttribute( new Uint32Array( indices ), 1 ) );
-			geometry.addAttribute( 'position', new THREE.BufferAttribute( new Float32Array( positions ), 3 ) );
-=======
 				if ( colors.length == positions.length ) {
->>>>>>> 6c16ca41
 
 					geometry.addAttribute( 'color', new THREE.BufferAttribute( new Float32Array( colors ), 3 ) );
 
@@ -558,11 +532,18 @@
 
 		var meta = String.fromCharCode.apply( null, new Uint8Array( data, 0, 250 ) ).split( '\n' );
 
-		// console.log( meta );
-
-		if ( meta[ 2 ] === 'ASCII' ) {
-
-			return parseASCII( String.fromCharCode.apply( null, new Uint8Array( data ) ) );
+
+		if ( meta[ 2 ].includes( 'ASCII' ) ) {
+
+			var stringFile = '';
+			var charArray = new Uint8Array( data );
+			for ( var i = 0; i < charArray.length; i ++ ) {
+
+				stringFile += String.fromCharCode( charArray[ i ] );
+
+			}
+
+			return parseASCII( stringFile );
 
 		} else {
 
