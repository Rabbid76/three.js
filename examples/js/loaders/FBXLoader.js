/**
 * @author Kyle-Larson https://github.com/Kyle-Larson
 * @author Takahiro https://github.com/takahirox
 *
 * Loader loads FBX file and generates Group representing FBX scene.
 * Requires FBX file to be >= 7.0 and in ASCII or to be any version in Binary format.
 *
 * Supports:
 * 	Mesh Generation (Positional Data)
 * 	Normal Data (Per Vertex Drawing Instance)
 *  UV Data (Per Vertex Drawing Instance)
 *  Skinning
 *  Animation
 * 	- Separated Animations based on stacks.
 * 	- Skeletal & Non-Skeletal Animations
 *  NURBS (Open, Closed and Periodic forms)
 *
 * Needs Support:
 * 	Indexed Buffers
 * 	PreRotation support.
 */

( function () {

	/**
	 * Generates a loader for loading FBX files from URL and parsing into
	 * a THREE.Group.
	 * @param {THREE.LoadingManager} manager - Loading Manager for loader to use.
	 */
	THREE.FBXLoader = function ( manager ) {

		this.manager = ( manager !== undefined ) ? manager : THREE.DefaultLoadingManager;

	};

	Object.assign( THREE.FBXLoader.prototype, {

		/**
		 * Loads an ASCII/Binary FBX file from URL and parses into a THREE.Group.
		 * THREE.Group will have an animations property of AnimationClips
		 * of the different animations exported with the FBX.
		 * @param {string} url - URL of the FBX file.
		 * @param {function(THREE.Group):void} onLoad - Callback for when FBX file is loaded and parsed.
		 * @param {function(ProgressEvent):void} onProgress - Callback fired periodically when file is being retrieved from server.
		 * @param {function(Event):void} onError - Callback fired when error occurs (Currently only with retrieving file, not with parsing errors).
		 */
		load: function ( url, onLoad, onProgress, onError ) {

			var self = this;

			var resourceDirectory = THREE.Loader.prototype.extractUrlBase( url );

			var loader = new THREE.FileLoader( this.manager );
			loader.setResponseType( 'arraybuffer' );
			loader.load( url, function ( buffer ) {

				try {

					var scene = self.parse( buffer, resourceDirectory );

					onLoad( scene );

				} catch ( error ) {

					window.setTimeout( function () {

						if ( onError ) onError( error );

						self.manager.itemError( url );

					}, 0 );

				}

			}, onProgress, onError );

		},

		/**
		 * Parses an ASCII/Binary FBX file and returns a THREE.Group.
		 * THREE.Group will have an animations property of AnimationClips
		 * of the different animations within the FBX file.
		 * @param {ArrayBuffer} FBXBuffer - Contents of FBX file to parse.
		 * @param {string} resourceDirectory - Directory to load external assets (e.g. textures ) from.
		 * @returns {THREE.Group}
		 */
		parse: function ( FBXBuffer, resourceDirectory ) {

			var FBXTree;

			if ( isFbxFormatBinary( FBXBuffer ) ) {

				FBXTree = new BinaryParser().parse( FBXBuffer );

			} else {

				var FBXText = convertArrayBufferToString( FBXBuffer );

				if ( ! isFbxFormatASCII( FBXText ) ) {

					throw new Error( 'THREE.FBXLoader: Unknown format.' );

				}

				if ( getFbxVersion( FBXText ) < 7000 ) {

					throw new Error( 'THREE.FBXLoader: FBX version not supported, FileVersion: ' + getFbxVersion( FBXText ) );

				}

				FBXTree = new TextParser().parse( FBXText );

			}

			// console.log( FBXTree );

			var connections = parseConnections( FBXTree );
			var images = parseImages( FBXTree );
			var textures = parseTextures( FBXTree, new THREE.TextureLoader( this.manager ).setPath( resourceDirectory ), images, connections );
			var materials = parseMaterials( FBXTree, textures, connections );
			var deformers = parseDeformers( FBXTree, connections );
			var geometryMap = parseGeometries( FBXTree, connections, deformers );
			var sceneGraph = parseScene( FBXTree, connections, deformers, geometryMap, materials );

			return sceneGraph;

		}

	} );

	/**
	 * Parses map of relationships between objects.
	 * @param {{Connections: { properties: { connections: [number, number, string][]}}}} FBXTree
	 * @returns {Map<number, {parents: {ID: number, relationship: string}[], children: {ID: number, relationship: string}[]}>}
	 */
	function parseConnections( FBXTree ) {

		/**
		 * @type {Map<number, { parents: {ID: number, relationship: string}[], children: {ID: number, relationship: string}[]}>}
		 */
		var connectionMap = new Map();

		if ( 'Connections' in FBXTree ) {

			/**
			 * @type {[number, number, string][]}
			 */
			var connectionArray = FBXTree.Connections.properties.connections;
			for ( var connectionArrayIndex = 0, connectionArrayLength = connectionArray.length; connectionArrayIndex < connectionArrayLength; ++ connectionArrayIndex ) {

				var connection = connectionArray[ connectionArrayIndex ];

				if ( ! connectionMap.has( connection[ 0 ] ) ) {

					connectionMap.set( connection[ 0 ], {
						parents: [],
						children: []
					} );

				}

				var parentRelationship = { ID: connection[ 1 ], relationship: connection[ 2 ] };
				connectionMap.get( connection[ 0 ] ).parents.push( parentRelationship );

				if ( ! connectionMap.has( connection[ 1 ] ) ) {

					connectionMap.set( connection[ 1 ], {
						parents: [],
						children: []
					} );

				}

				var childRelationship = { ID: connection[ 0 ], relationship: connection[ 2 ] };
				connectionMap.get( connection[ 1 ] ).children.push( childRelationship );

			}

		}

		return connectionMap;

	}

	/**
	 * Parses map of images referenced in FBXTree.
	 * @param {{Objects: {subNodes: {Texture: Object.<string, FBXTextureNode>}}}} FBXTree
	 * @returns {Map<number, string(image blob/data URL)>}
	 */
	function parseImages( FBXTree ) {

		/**
		 * @type {Map<number, string(image blob/data URL)>}
		 */
		var imageMap = new Map();

		if ( 'Video' in FBXTree.Objects.subNodes ) {

			var videoNodes = FBXTree.Objects.subNodes.Video;

			for ( var nodeID in videoNodes ) {

				var videoNode = videoNodes[ nodeID ];

				// raw image data is in videoNode.properties.Content
				if ( 'Content' in videoNode.properties ) {

					var image = parseImage( videoNodes[ nodeID ] );
					imageMap.set( parseInt( nodeID ), image );

				}

			}

		}

		return imageMap;

	}

	/**
	 * @param {videoNode} videoNode - Node to get texture image information from.
	 * @returns {string} - image blob/data URL
	 */
	function parseImage( videoNode ) {

		var content = videoNode.properties.Content;
		var fileName = videoNode.properties.RelativeFilename || videoNode.properties.Filename;
		var extension = fileName.slice( fileName.lastIndexOf( '.' ) + 1 ).toLowerCase();

		var type;

		switch ( extension ) {

			case 'bmp':

				type = 'image/bmp';
				break;

			case 'jpg':

				type = 'image/jpeg';
				break;

			case 'png':

				type = 'image/png';
				break;

			case 'tif':

				type = 'image/tiff';
				break;

			default:

				console.warn( 'FBXLoader: No support image type ' + extension );
				return;

		}

		if ( typeof content === 'string' ) {

			return 'data:' + type + ';base64,' + content;

		} else {

			var array = new Uint8Array( content );
			return window.URL.createObjectURL( new Blob( [ array ], { type: type } ) );

		}

	}

	/**
	 * Parses map of textures referenced in FBXTree.
	 * @param {{Objects: {subNodes: {Texture: Object.<string, FBXTextureNode>}}}} FBXTree
	 * @param {THREE.TextureLoader} loader
	 * @param {Map<number, string(image blob/data URL)>} imageMap
	 * @param {Map<number, {parents: {ID: number, relationship: string}[], children: {ID: number, relationship: string}[]}>} connections
	 * @returns {Map<number, THREE.Texture>}
	 */
	function parseTextures( FBXTree, loader, imageMap, connections ) {

		/**
		 * @type {Map<number, THREE.Texture>}
		 */
		var textureMap = new Map();

		if ( 'Texture' in FBXTree.Objects.subNodes ) {

			var textureNodes = FBXTree.Objects.subNodes.Texture;
			for ( var nodeID in textureNodes ) {

				var texture = parseTexture( textureNodes[ nodeID ], loader, imageMap, connections );
				textureMap.set( parseInt( nodeID ), texture );

			}

		}

		return textureMap;

	}

	/**
	 * @param {textureNode} textureNode - Node to get texture information from.
	 * @param {THREE.TextureLoader} loader
	 * @param {Map<number, string(image blob/data URL)>} imageMap
	 * @param {Map<number, {parents: {ID: number, relationship: string}[], children: {ID: number, relationship: string}[]}>} connections
	 * @returns {THREE.Texture}
	 */
	function parseTexture( textureNode, loader, imageMap, connections ) {

		var FBX_ID = textureNode.id;

		var name = textureNode.name;

		var fileName;

		var filePath = textureNode.properties.FileName;
		var relativeFilePath = textureNode.properties.RelativeFilename;

		var children = connections.get( FBX_ID ).children;

		if ( children !== undefined && children.length > 0 && imageMap.has( children[ 0 ].ID ) ) {

			fileName = imageMap.get( children[ 0 ].ID );

		} else if ( relativeFilePath !== undefined && relativeFilePath[ 0 ] !== '/' &&
				relativeFilePath.match( /^[a-zA-Z]:/ ) === null ) {

			// use textureNode.properties.RelativeFilename
			// if it exists and it doesn't seem an absolute path

			fileName = relativeFilePath;

		} else {

			var split = filePath.split( /[\\\/]/ );

			if ( split.length > 0 ) {

				fileName = split[ split.length - 1 ];

			} else {

				fileName = filePath;

			}

		}

		var currentPath = loader.path;

		if ( fileName.indexOf( 'blob:' ) === 0 || fileName.indexOf( 'data:' ) === 0 ) {

			loader.setPath( undefined );

		}

		/**
		 * @type {THREE.Texture}
		 */
		var texture = loader.load( fileName );
		texture.name = name;
		texture.FBX_ID = FBX_ID;

		var wrapModeU = textureNode.properties.WrapModeU;
		var wrapModeV = textureNode.properties.WrapModeV;

		var valueU = wrapModeU !== undefined ? wrapModeU.value : 0;
		var valueV = wrapModeV !== undefined ? wrapModeV.value : 0;

		// http://download.autodesk.com/us/fbx/SDKdocs/FBX_SDK_Help/files/fbxsdkref/class_k_fbx_texture.html#889640e63e2e681259ea81061b85143a
		// 0: repeat(default), 1: clamp

		texture.wrapS = valueU === 0 ? THREE.RepeatWrapping : THREE.ClampToEdgeWrapping;
		texture.wrapT = valueV === 0 ? THREE.RepeatWrapping : THREE.ClampToEdgeWrapping;

		loader.setPath( currentPath );

		return texture;

	}

	/**
	 * Parses map of Material information.
	 * @param {{Objects: {subNodes: {Material: Object.<number, FBXMaterialNode>}}}} FBXTree
	 * @param {Map<number, THREE.Texture>} textureMap
	 * @param {Map<number, {parents: {ID: number, relationship: string}[], children: {ID: number, relationship: string}[]}>} connections
	 * @returns {Map<number, THREE.Material>}
	 */
	function parseMaterials( FBXTree, textureMap, connections ) {

		var materialMap = new Map();

		if ( 'Material' in FBXTree.Objects.subNodes ) {

			var materialNodes = FBXTree.Objects.subNodes.Material;
			for ( var nodeID in materialNodes ) {

				var material = parseMaterial( materialNodes[ nodeID ], textureMap, connections );
				if ( material !== null ) materialMap.set( parseInt( nodeID ), material );

			}

		}

		return materialMap;

	}

	/**
	 * Takes information from Material node and returns a generated THREE.Material
	 * @param {FBXMaterialNode} materialNode
	 * @param {Map<number, THREE.Texture>} textureMap
	 * @param {Map<number, {parents: {ID: number, relationship: string}[], children: {ID: number, relationship: string}[]}>} connections
	 * @returns {THREE.Material}
	 */
	function parseMaterial( materialNode, textureMap, connections ) {

		var FBX_ID = materialNode.id;
		var name = materialNode.attrName;
		var type = materialNode.properties.ShadingModel;

		//Case where FBXs wrap shading model in property object.
		if ( typeof type === 'object' ) {

			type = type.value;

		}

		// Seems like FBX can include unused materials which don't have any connections.
		// Ignores them so far.
		if ( ! connections.has( FBX_ID ) ) return null;

		var children = connections.get( FBX_ID ).children;

		var parameters = parseParameters( materialNode.properties, textureMap, children );

		var material;

		switch ( type.toLowerCase() ) {

			case 'phong':
				material = new THREE.MeshPhongMaterial();
				break;
			case 'lambert':
				material = new THREE.MeshLambertMaterial();
				break;
			default:
				console.warn( 'THREE.FBXLoader: No implementation given for material type %s in FBXLoader.js. Defaulting to standard material.', type );
				material = new THREE.MeshStandardMaterial( { color: 0x3300ff } );
				break;

		}

		material.setValues( parameters );
		material.name = name;

		return material;

	}

	/**
	 * @typedef {{Diffuse: FBXVector3, Specular: FBXVector3, Shininess: FBXValue, Emissive: FBXVector3, EmissiveFactor: FBXValue, Opacity: FBXValue}} FBXMaterialProperties
	 */
	/**
	 * @typedef {{color: THREE.Color=, specular: THREE.Color=, shininess: number=, emissive: THREE.Color=, emissiveIntensity: number=, opacity: number=, transparent: boolean=, map: THREE.Texture=}} THREEMaterialParameterPack
	 */
	/**
	 * @param {FBXMaterialProperties} properties
	 * @param {Map<number, THREE.Texture>} textureMap
	 * @param {{ID: number, relationship: string}[]} childrenRelationships
	 * @returns {THREEMaterialParameterPack}
	 */
	function parseParameters( properties, textureMap, childrenRelationships ) {

		var parameters = {};

		if ( properties.BumpFactor ) {

			parameters.bumpScale = parseFloat( properties.BumpFactor.value );

		}
		if ( properties.Diffuse ) {

			parameters.color = parseColor( properties.Diffuse );

		}
		if ( properties.Specular ) {

			parameters.specular = parseColor( properties.Specular );

		}
		if ( properties.Shininess ) {

			parameters.shininess = properties.Shininess.value;

		}
		if ( properties.Emissive ) {

			parameters.emissive = parseColor( properties.Emissive );

		}
		if ( properties.EmissiveFactor ) {

			parameters.emissiveIntensity = parseFloat( properties.EmissiveFactor.value );

		}
		if ( properties.Opacity ) {

			parameters.opacity = properties.Opacity.value;

		}
		if ( parameters.opacity < 1.0 ) {

			parameters.transparent = true;

		}

		for ( var childrenRelationshipsIndex = 0, childrenRelationshipsLength = childrenRelationships.length; childrenRelationshipsIndex < childrenRelationshipsLength; ++ childrenRelationshipsIndex ) {

			var relationship = childrenRelationships[ childrenRelationshipsIndex ];

			var type = relationship.relationship;

			switch ( type ) {

				case 'DiffuseColor':
				case ' "DiffuseColor':
					parameters.map = textureMap.get( relationship.ID );
					break;

				case 'Bump':
				case ' "Bump':
					parameters.bumpMap = textureMap.get( relationship.ID );
					break;

				case 'NormalMap':
				case ' "NormalMap':
					parameters.normalMap = textureMap.get( relationship.ID );
					break;

				case 'AmbientColor':
				case 'EmissiveColor':
				case ' "AmbientColor':
				case ' "EmissiveColor':
				default:
					console.warn( 'THREE.FBXLoader: Unknown texture application of type %s, skipping texture.', type );
					break;

			}

		}

		return parameters;

	}

	/**
	 * Generates map of Skeleton-like objects for use later when generating and binding skeletons.
	 * @param {{Objects: {subNodes: {Deformer: Object.<number, FBXSubDeformerNode>}}}} FBXTree
	 * @param {Map<number, {parents: {ID: number, relationship: string}[], children: {ID: number, relationship: string}[]}>} connections
	 * @returns {Map<number, {map: Map<number, {FBX_ID: number, indices: number[], weights: number[], transform: number[], transformLink: number[], linkMode: string}>, array: {FBX_ID: number, indices: number[], weights: number[], transform: number[], transformLink: number[], linkMode: string}[], skeleton: THREE.Skeleton|null}>}
	 */
	function parseDeformers( FBXTree, connections ) {

		var deformers = {};

		if ( 'Deformer' in FBXTree.Objects.subNodes ) {

			var DeformerNodes = FBXTree.Objects.subNodes.Deformer;

			for ( var nodeID in DeformerNodes ) {

				var deformerNode = DeformerNodes[ nodeID ];

				if ( deformerNode.attrType === 'Skin' ) {

					var conns = connections.get( parseInt( nodeID ) );
					var skeleton = parseSkeleton( conns, DeformerNodes );
					skeleton.FBX_ID = parseInt( nodeID );

					deformers[ nodeID ] = skeleton;

				}

			}

		}

		return deformers;

	}

	/**
	 * Generates a "Skeleton Representation" of FBX nodes based on an FBX Skin Deformer's connections and an object containing SubDeformer nodes.
	 * @param {{parents: {ID: number, relationship: string}[], children: {ID: number, relationship: string}[]}} connections
	 * @param {Object.<number, FBXSubDeformerNode>} DeformerNodes
	 * @returns {{map: Map<number, {FBX_ID: number, indices: number[], weights: number[], transform: number[], transformLink: number[], linkMode: string}>, array: {FBX_ID: number, indices: number[], weights: number[], transform: number[], transformLink: number[], linkMode: string}[], skeleton: THREE.Skeleton|null}}
	 */
	function parseSkeleton( connections, DeformerNodes ) {

		var subDeformers = {};
		var children = connections.children;

		for ( var i = 0, l = children.length; i < l; ++ i ) {

			var child = children[ i ];

			var subDeformerNode = DeformerNodes[ child.ID ];

			var subDeformer = {
				FBX_ID: child.ID,
				index: i,
				indices: [],
				weights: [],
				transform: parseMatrixArray( subDeformerNode.subNodes.Transform.properties.a ),
				transformLink: parseMatrixArray( subDeformerNode.subNodes.TransformLink.properties.a ),
				linkMode: subDeformerNode.properties.Mode
			};

			if ( 'Indexes' in subDeformerNode.subNodes ) {

				subDeformer.indices = parseIntArray( subDeformerNode.subNodes.Indexes.properties.a );
				subDeformer.weights = parseFloatArray( subDeformerNode.subNodes.Weights.properties.a );

			}

			subDeformers[ child.ID ] = subDeformer;

		}

		return {
			map: subDeformers,
			bones: []
		};

	}

	/**
	 * Generates Buffer geometries from geometry information in FBXTree, and generates map of THREE.BufferGeometries
	 * @param {{Objects: {subNodes: {Geometry: Object.<number, FBXGeometryNode}}}} FBXTree
	 * @param {Map<number, {parents: {ID: number, relationship: string}[], children: {ID: number, relationship: string}[]}>} connections
	 * @param {Map<number, {map: Map<number, {FBX_ID: number, indices: number[], weights: number[], transform: number[], transformLink: number[], linkMode: string}>, array: {FBX_ID: number, indices: number[], weights: number[], transform: number[], transformLink: number[], linkMode: string}[], skeleton: THREE.Skeleton|null}>} deformers
	 * @returns {Map<number, THREE.BufferGeometry>}
	 */
	function parseGeometries( FBXTree, connections, deformers ) {

		var geometryMap = new Map();

		if ( 'Geometry' in FBXTree.Objects.subNodes ) {

			var geometryNodes = FBXTree.Objects.subNodes.Geometry;

			for ( var nodeID in geometryNodes ) {

				var relationships = connections.get( parseInt( nodeID ) );
				var geo = parseGeometry( geometryNodes[ nodeID ], relationships, deformers );
				geometryMap.set( parseInt( nodeID ), geo );

			}

		}

		return geometryMap;

	}

	/**
	 * Generates BufferGeometry from FBXGeometryNode.
	 * @param {FBXGeometryNode} geometryNode
	 * @param {{parents: {ID: number, relationship: string}[], children: {ID: number, relationship: string}[]}} relationships
	 * @param {Map<number, {map: Map<number, {FBX_ID: number, indices: number[], weights: number[], transform: number[], transformLink: number[], linkMode: string}>, array: {FBX_ID: number, indices: number[], weights: number[], transform: number[], transformLink: number[], linkMode: string}[]}>} deformers
	 * @returns {THREE.BufferGeometry}
	 */
	function parseGeometry( geometryNode, relationships, deformers ) {

		switch ( geometryNode.attrType ) {

			case 'Mesh':
				return parseMeshGeometry( geometryNode, relationships, deformers );
				break;

			case 'NurbsCurve':
				return parseNurbsGeometry( geometryNode );
				break;

		}

	}

	/**
	 * Specialty function for parsing Mesh based Geometry Nodes.
	 * @param {FBXGeometryNode} geometryNode
	 * @param {{parents: {ID: number, relationship: string}[], children: {ID: number, relationship: string}[]}} relationships - Object representing relationships between specific geometry node and other nodes.
	 * @param {Map<number, {map: Map<number, {FBX_ID: number, indices: number[], weights: number[], transform: number[], transformLink: number[], linkMode: string}>, array: {FBX_ID: number, indices: number[], weights: number[], transform: number[], transformLink: number[], linkMode: string}[]}>} deformers - Map object of deformers and subDeformers by ID.
	 * @returns {THREE.BufferGeometry}
	 */
	function parseMeshGeometry( geometryNode, relationships, deformers ) {

		for ( var i = 0; i < relationships.children.length; ++ i ) {

			var deformer = deformers[ relationships.children[ i ].ID ];
			if ( deformer !== undefined ) break;

		}

		return genGeometry( geometryNode, deformer );

	}

	/**
	 * @param {{map: Map<number, {FBX_ID: number, indices: number[], weights: number[], transform: number[], transformLink: number[], linkMode: string}>, array: {FBX_ID: number, indices: number[], weights: number[], transform: number[], transformLink: number[], linkMode: string}[]}} deformer - Skeleton representation for geometry instance.
	 * @returns {THREE.BufferGeometry}
	 */
	function genGeometry( geometryNode, deformer ) {

		var geometry = new Geometry();

		var subNodes = geometryNode.subNodes;

		// First, each index is going to be its own vertex.

		var vertexBuffer = parseFloatArray( subNodes.Vertices.properties.a );
		var indexBuffer = parseIntArray( subNodes.PolygonVertexIndex.properties.a );

		if ( subNodes.LayerElementNormal ) {

			var normalInfo = getNormals( subNodes.LayerElementNormal[ 0 ] );

		}

		if ( subNodes.LayerElementUV ) {

			var uvInfo = [];
			var i = 0;
			while ( subNodes.LayerElementUV[ i ] ) {

				uvInfo.push( getUVs( subNodes.LayerElementUV[ i ] ) );
				i ++;

			}

		}

		if ( subNodes.LayerElementColor ) {

			var colorInfo = getColors( subNodes.LayerElementColor[ 0 ] );

		}

		if ( subNodes.LayerElementMaterial ) {

			var materialInfo = getMaterials( subNodes.LayerElementMaterial[ 0 ] );

		}

		var weightTable = {};

		if ( deformer ) {

			var subDeformers = deformer.map;

			for ( var key in subDeformers ) {

				var subDeformer = subDeformers[ key ];
				var indices = subDeformer.indices;

				for ( var j = 0; j < indices.length; j ++ ) {

					var index = indices[ j ];
					var weight = subDeformer.weights[ j ];

					if ( weightTable[ index ] === undefined ) weightTable[ index ] = [];

					weightTable[ index ].push( {
						id: subDeformer.index,
						weight: weight
					} );

				}

			}

		}

		var faceVertexBuffer = [];
		var polygonIndex = 0;
		var displayedWeightsWarning = false;

		for ( var polygonVertexIndex = 0; polygonVertexIndex < indexBuffer.length; polygonVertexIndex ++ ) {

			var vertexIndex = indexBuffer[ polygonVertexIndex ];

			var endOfFace = false;

			if ( vertexIndex < 0 ) {

				vertexIndex = vertexIndex ^ - 1;
				indexBuffer[ polygonVertexIndex ] = vertexIndex;
				endOfFace = true;

			}

			var vertex = new Vertex();
			var weightIndices = [];
			var weights = [];

			vertex.position.fromArray( vertexBuffer, vertexIndex * 3 );

			if ( deformer ) {

				if ( weightTable[ vertexIndex ] !== undefined ) {

					var array = weightTable[ vertexIndex ];

					for ( var j = 0, jl = array.length; j < jl; j ++ ) {

						weights.push( array[ j ].weight );
						weightIndices.push( array[ j ].id );

					}

				}

				if ( weights.length > 4 ) {

					if ( ! displayedWeightsWarning ) {

						console.warn( 'THREE.FBXLoader: Vertex has more than 4 skinning weights assigned to vertex. Deleting additional weights.' );
						displayedWeightsWarning = true;

					}

					var WIndex = [ 0, 0, 0, 0 ];
					var Weight = [ 0, 0, 0, 0 ];

					weights.forEach( function ( weight, weightIndex ) {

						var currentWeight = weight;
						var currentIndex = weightIndices[ weightIndex ];

						Weight.forEach( function ( comparedWeight, comparedWeightIndex, comparedWeightArray ) {

							if ( currentWeight > comparedWeight ) {

								comparedWeightArray[ comparedWeightIndex ] = currentWeight;
								currentWeight = comparedWeight;

								var tmp = WIndex[ comparedWeightIndex ];
								WIndex[ comparedWeightIndex ] = currentIndex;
								currentIndex = tmp;

							}

						} );

					} );

					weightIndices = WIndex;
					weights = Weight;

				}

				for ( var i = weights.length; i < 4; ++ i ) {

					weights[ i ] = 0;
					weightIndices[ i ] = 0;

				}

				vertex.skinWeights.fromArray( weights );
				vertex.skinIndices.fromArray( weightIndices );

			}

			if ( normalInfo ) {

				vertex.normal.fromArray( getData( polygonVertexIndex, polygonIndex, vertexIndex, normalInfo ) );

			}

			if ( uvInfo ) {

<<<<<<< HEAD
				for ( var i = 0; i < uvInfo.length; i ++ ) {

					uvTemp = new THREE.Vector2();
=======
				var uvTemp = new THREE.Vector2();

				for ( var i = 0; i < uvInfo.length; i ++ ) {

>>>>>>> 20a821c7
					vertex.uv.push( uvTemp.fromArray( getData( polygonVertexIndex, polygonIndex, vertexIndex, uvInfo[ i ] ) ) );

				}

			}

			if ( colorInfo ) {

				vertex.color.fromArray( getData( polygonVertexIndex, polygonIndex, vertexIndex, colorInfo ) );

			}

			faceVertexBuffer.push( vertex );

			if ( endOfFace ) {

				var face = new Face();
				face.genTrianglesFromVertices( faceVertexBuffer );

				if ( materialInfo !== undefined ) {

					var materials = getData( polygonVertexIndex, polygonIndex, vertexIndex, materialInfo );
					face.materialIndex = materials[ 0 ];

				} else {

					// Seems like some models don't have materialInfo(subNodes.LayerElementMaterial).
					// Set 0 in such a case.
					face.materialIndex = 0;

				}

				geometry.faces.push( face );
				faceVertexBuffer = [];
				polygonIndex ++;

				endOfFace = false;

			}

		}

		/**
		 * @type {{vertexBuffer: number[], normalBuffer: number[], uvBuffer: number[], skinIndexBuffer: number[], skinWeightBuffer: number[], materialIndexBuffer: number[]}}
		 */
		var bufferInfo = geometry.flattenToBuffers();

		var geo = new THREE.BufferGeometry();
		geo.name = geometryNode.name;
		geo.addAttribute( 'position', new THREE.Float32BufferAttribute( bufferInfo.vertexBuffer, 3 ) );

		if ( bufferInfo.normalBuffer.length > 0 ) {

			geo.addAttribute( 'normal', new THREE.Float32BufferAttribute( bufferInfo.normalBuffer, 3 ) );

		}
		if ( bufferInfo.uvBuffers.length > 0 ) {

			for ( var i = 0; i < bufferInfo.uvBuffers.length; i ++ ) {

				var name = 'uv' + ( i + 1 ).toString();
				if ( i == 0 ) {

					name = 'uv';

				}

				geo.addAttribute( name, new THREE.Float32BufferAttribute( bufferInfo.uvBuffers[ i ], 2 ) );

			}

		}

		if ( subNodes.LayerElementColor ) {

			geo.addAttribute( 'color', new THREE.Float32BufferAttribute( bufferInfo.colorBuffer, 3 ) );

		}

		if ( deformer ) {

			geo.addAttribute( 'skinIndex', new THREE.Float32BufferAttribute( bufferInfo.skinIndexBuffer, 4 ) );

			geo.addAttribute( 'skinWeight', new THREE.Float32BufferAttribute( bufferInfo.skinWeightBuffer, 4 ) );

			geo.FBX_Deformer = deformer;

		}

		// Convert the material indices of each vertex into rendering groups on the geometry.

		var materialIndexBuffer = bufferInfo.materialIndexBuffer;
		var prevMaterialIndex = materialIndexBuffer[ 0 ];
		var startIndex = 0;

		for ( var i = 0; i < materialIndexBuffer.length; ++ i ) {

			if ( materialIndexBuffer[ i ] !== prevMaterialIndex ) {

				geo.addGroup( startIndex, i - startIndex, prevMaterialIndex );

				prevMaterialIndex = materialIndexBuffer[ i ];
				startIndex = i;

			}

		}

		return geo;

	}

	/**
	 * Parses normal information for geometry.
	 * @param {FBXGeometryNode} geometryNode
	 * @returns {{dataSize: number, buffer: number[], indices: number[], mappingType: string, referenceType: string}}
	 */
	function getNormals( NormalNode ) {

		var mappingType = NormalNode.properties.MappingInformationType;
		var referenceType = NormalNode.properties.ReferenceInformationType;
		var buffer = parseFloatArray( NormalNode.subNodes.Normals.properties.a );
		var indexBuffer = [];
		if ( referenceType === 'IndexToDirect' ) {

			if ( 'NormalIndex' in NormalNode.subNodes ) {

				indexBuffer = parseIntArray( NormalNode.subNodes.NormalIndex.properties.a );

			} else if ( 'NormalsIndex' in NormalNode.subNodes ) {

				indexBuffer = parseIntArray( NormalNode.subNodes.NormalsIndex.properties.a );

			}

		}

		return {
			dataSize: 3,
			buffer: buffer,
			indices: indexBuffer,
			mappingType: mappingType,
			referenceType: referenceType
		};

	}

	/**
	 * Parses UV information for geometry.
	 * @param {FBXGeometryNode} geometryNode
	 * @returns {{dataSize: number, buffer: number[], indices: number[], mappingType: string, referenceType: string}}
	 */
	function getUVs( UVNode ) {

		var mappingType = UVNode.properties.MappingInformationType;
		var referenceType = UVNode.properties.ReferenceInformationType;
		var buffer = parseFloatArray( UVNode.subNodes.UV.properties.a );
		var indexBuffer = [];
		if ( referenceType === 'IndexToDirect' ) {

			indexBuffer = parseIntArray( UVNode.subNodes.UVIndex.properties.a );

		}

		return {
			dataSize: 2,
			buffer: buffer,
			indices: indexBuffer,
			mappingType: mappingType,
			referenceType: referenceType
		};

	}

	/**
	 * Parses Vertex Color information for geometry.
	 * @param {FBXGeometryNode} geometryNode
	 * @returns {{dataSize: number, buffer: number[], indices: number[], mappingType: string, referenceType: string}}
	 */
	function getColors( ColorNode ) {

		var mappingType = ColorNode.properties.MappingInformationType;
		var referenceType = ColorNode.properties.ReferenceInformationType;
		var buffer = parseFloatArray( ColorNode.subNodes.Colors.properties.a );
		var indexBuffer = [];
		if ( referenceType === 'IndexToDirect' ) {

			indexBuffer = parseFloatArray( ColorNode.subNodes.ColorIndex.properties.a );

		}

		return {
			dataSize: 4,
			buffer: buffer,
			indices: indexBuffer,
			mappingType: mappingType,
			referenceType: referenceType
		};

	}

	/**
	 * Parses material application information for geometry.
	 * @param {FBXGeometryNode}
	 * @returns {{dataSize: number, buffer: number[], indices: number[], mappingType: string, referenceType: string}}
	 */
	function getMaterials( MaterialNode ) {

		var mappingType = MaterialNode.properties.MappingInformationType;
		var referenceType = MaterialNode.properties.ReferenceInformationType;

		if ( mappingType === 'NoMappingInformation' ) {

			return {
				dataSize: 1,
				buffer: [ 0 ],
				indices: [ 0 ],
				mappingType: 'AllSame',
				referenceType: referenceType
			};

		}

		var materialIndexBuffer = parseIntArray( MaterialNode.subNodes.Materials.properties.a );

		// Since materials are stored as indices, there's a bit of a mismatch between FBX and what
		// we expect.  So we create an intermediate buffer that points to the index in the buffer,
		// for conforming with the other functions we've written for other data.
		var materialIndices = [];

		for ( var materialIndexBufferIndex = 0, materialIndexBufferLength = materialIndexBuffer.length; materialIndexBufferIndex < materialIndexBufferLength; ++ materialIndexBufferIndex ) {

			materialIndices.push( materialIndexBufferIndex );

		}

		return {
			dataSize: 1,
			buffer: materialIndexBuffer,
			indices: materialIndices,
			mappingType: mappingType,
			referenceType: referenceType
		};

	}

	/**
	 * Function uses the infoObject and given indices to return value array of object.
	 * @param {number} polygonVertexIndex - Index of vertex in draw order (which index of the index buffer refers to this vertex).
	 * @param {number} polygonIndex - Index of polygon in geometry.
	 * @param {number} vertexIndex - Index of vertex inside vertex buffer (used because some data refers to old index buffer that we don't use anymore).
	 * @param {{datasize: number, buffer: number[], indices: number[], mappingType: string, referenceType: string}} infoObject - Object containing data and how to access data.
	 * @returns {number[]}
	 */

	var dataArray = [];

	var GetData = {

		ByPolygonVertex: {

			/**
			 * Function uses the infoObject and given indices to return value array of object.
			 * @param {number} polygonVertexIndex - Index of vertex in draw order (which index of the index buffer refers to this vertex).
			 * @param {number} polygonIndex - Index of polygon in geometry.
			 * @param {number} vertexIndex - Index of vertex inside vertex buffer (used because some data refers to old index buffer that we don't use anymore).
			 * @param {{datasize: number, buffer: number[], indices: number[], mappingType: string, referenceType: string}} infoObject - Object containing data and how to access data.
			 * @returns {number[]}
			 */
			Direct: function ( polygonVertexIndex, polygonIndex, vertexIndex, infoObject ) {

				var from = ( polygonVertexIndex * infoObject.dataSize );
				var to = ( polygonVertexIndex * infoObject.dataSize ) + infoObject.dataSize;

				// return infoObject.buffer.slice( from, to );
				return slice( dataArray, infoObject.buffer, from, to );

			},

			/**
			 * Function uses the infoObject and given indices to return value array of object.
			 * @param {number} polygonVertexIndex - Index of vertex in draw order (which index of the index buffer refers to this vertex).
			 * @param {number} polygonIndex - Index of polygon in geometry.
			 * @param {number} vertexIndex - Index of vertex inside vertex buffer (used because some data refers to old index buffer that we don't use anymore).
			 * @param {{datasize: number, buffer: number[], indices: number[], mappingType: string, referenceType: string}} infoObject - Object containing data and how to access data.
			 * @returns {number[]}
			 */
			IndexToDirect: function ( polygonVertexIndex, polygonIndex, vertexIndex, infoObject ) {

				var index = infoObject.indices[ polygonVertexIndex ];
				var from = ( index * infoObject.dataSize );
				var to = ( index * infoObject.dataSize ) + infoObject.dataSize;

				// return infoObject.buffer.slice( from, to );
				return slice( dataArray, infoObject.buffer, from, to );

			}

		},

		ByPolygon: {

			/**
			 * Function uses the infoObject and given indices to return value array of object.
			 * @param {number} polygonVertexIndex - Index of vertex in draw order (which index of the index buffer refers to this vertex).
			 * @param {number} polygonIndex - Index of polygon in geometry.
			 * @param {number} vertexIndex - Index of vertex inside vertex buffer (used because some data refers to old index buffer that we don't use anymore).
			 * @param {{datasize: number, buffer: number[], indices: number[], mappingType: string, referenceType: string}} infoObject - Object containing data and how to access data.
			 * @returns {number[]}
			 */
			Direct: function ( polygonVertexIndex, polygonIndex, vertexIndex, infoObject ) {

				var from = polygonIndex * infoObject.dataSize;
				var to = polygonIndex * infoObject.dataSize + infoObject.dataSize;

				// return infoObject.buffer.slice( from, to );
				return slice( dataArray, infoObject.buffer, from, to );

			},

			/**
			 * Function uses the infoObject and given indices to return value array of object.
			 * @param {number} polygonVertexIndex - Index of vertex in draw order (which index of the index buffer refers to this vertex).
			 * @param {number} polygonIndex - Index of polygon in geometry.
			 * @param {number} vertexIndex - Index of vertex inside vertex buffer (used because some data refers to old index buffer that we don't use anymore).
			 * @param {{datasize: number, buffer: number[], indices: number[], mappingType: string, referenceType: string}} infoObject - Object containing data and how to access data.
			 * @returns {number[]}
			 */
			IndexToDirect: function ( polygonVertexIndex, polygonIndex, vertexIndex, infoObject ) {

				var index = infoObject.indices[ polygonIndex ];
				var from = index * infoObject.dataSize;
				var to = index * infoObject.dataSize + infoObject.dataSize;

				// return infoObject.buffer.slice( from, to );
				return slice( dataArray, infoObject.buffer, from, to );

			}

		},

		ByVertice: {

			Direct: function ( polygonVertexIndex, polygonIndex, vertexIndex, infoObject ) {

				var from = ( vertexIndex * infoObject.dataSize );
				var to = ( vertexIndex * infoObject.dataSize ) + infoObject.dataSize;

				// return infoObject.buffer.slice( from, to );
				return slice( dataArray, infoObject.buffer, from, to );

			}

		},

		AllSame: {

			/**
			 * Function uses the infoObject and given indices to return value array of object.
			 * @param {number} polygonVertexIndex - Index of vertex in draw order (which index of the index buffer refers to this vertex).
			 * @param {number} polygonIndex - Index of polygon in geometry.
			 * @param {number} vertexIndex - Index of vertex inside vertex buffer (used because some data refers to old index buffer that we don't use anymore).
			 * @param {{datasize: number, buffer: number[], indices: number[], mappingType: string, referenceType: string}} infoObject - Object containing data and how to access data.
			 * @returns {number[]}
			 */
			IndexToDirect: function ( polygonVertexIndex, polygonIndex, vertexIndex, infoObject ) {

				var from = infoObject.indices[ 0 ] * infoObject.dataSize;
				var to = infoObject.indices[ 0 ] * infoObject.dataSize + infoObject.dataSize;

				// return infoObject.buffer.slice( from, to );
				return slice( dataArray, infoObject.buffer, from, to );

			}

		}

	};

	function getData( polygonVertexIndex, polygonIndex, vertexIndex, infoObject ) {

		return GetData[ infoObject.mappingType ][ infoObject.referenceType ]( polygonVertexIndex, polygonIndex, vertexIndex, infoObject );

	}

	/**
	 * Specialty function for parsing NurbsCurve based Geometry Nodes.
	 * @param {FBXGeometryNode} geometryNode
	 * @param {{parents: {ID: number, relationship: string}[], children: {ID: number, relationship: string}[]}} relationships
	 * @returns {THREE.BufferGeometry}
	 */
	function parseNurbsGeometry( geometryNode ) {

		if ( THREE.NURBSCurve === undefined ) {

			console.error( 'THREE.FBXLoader: The loader relies on THREE.NURBSCurve for any nurbs present in the model. Nurbs will show up as empty geometry.' );
			return new THREE.BufferGeometry();

		}

		var order = parseInt( geometryNode.properties.Order );

		if ( isNaN( order ) ) {

			console.error( 'THREE.FBXLoader: Invalid Order %s given for geometry ID: %s', geometryNode.properties.Order, geometryNode.id );
			return new THREE.BufferGeometry();

		}

		var degree = order - 1;

		var knots = parseFloatArray( geometryNode.subNodes.KnotVector.properties.a );
		var controlPoints = [];
		var pointsValues = parseFloatArray( geometryNode.subNodes.Points.properties.a );

		for ( var i = 0, l = pointsValues.length; i < l; i += 4 ) {

			controlPoints.push( new THREE.Vector4().fromArray( pointsValues, i ) );

		}

		var startKnot, endKnot;

		if ( geometryNode.properties.Form === 'Closed' ) {

			controlPoints.push( controlPoints[ 0 ] );

		} else if ( geometryNode.properties.Form === 'Periodic' ) {

			startKnot = degree;
			endKnot = knots.length - 1 - startKnot;

			for ( var i = 0; i < degree; ++ i ) {

				controlPoints.push( controlPoints[ i ] );

			}

		}

		var curve = new THREE.NURBSCurve( degree, knots, controlPoints, startKnot, endKnot );
		var vertices = curve.getPoints( controlPoints.length * 7 );

		var positions = new Float32Array( vertices.length * 3 );

		for ( var i = 0, l = vertices.length; i < l; ++ i ) {

			vertices[ i ].toArray( positions, i * 3 );

		}

		var geometry = new THREE.BufferGeometry();
		geometry.addAttribute( 'position', new THREE.BufferAttribute( positions, 3 ) );

		return geometry;

	}

	/**
	 * Finally generates Scene graph and Scene graph Objects.
	 * @param {{Objects: {subNodes: {Model: Object.<number, FBXModelNode>}}}} FBXTree
	 * @param {Map<number, {parents: {ID: number, relationship: string}[], children: {ID: number, relationship: string}[]}>} connections
	 * @param {Map<number, {map: Map<number, {FBX_ID: number, indices: number[], weights: number[], transform: number[], transformLink: number[], linkMode: string}>, array: {FBX_ID: number, indices: number[], weights: number[], transform: number[], transformLink: number[], linkMode: string}[], skeleton: THREE.Skeleton|null}>} deformers
	 * @param {Map<number, THREE.BufferGeometry>} geometryMap
	 * @param {Map<number, THREE.Material>} materialMap
	 * @returns {THREE.Group}
	 */
	function parseScene( FBXTree, connections, deformers, geometryMap, materialMap ) {

		var sceneGraph = new THREE.Group();

		var ModelNode = FBXTree.Objects.subNodes.Model;

		/**
		 * @type {Array.<THREE.Object3D>}
		 */
		var modelArray = [];

		/**
		 * @type {Map.<number, THREE.Object3D>}
		 */
		var modelMap = new Map();

		for ( var nodeID in ModelNode ) {

			var id = parseInt( nodeID );
			var node = ModelNode[ nodeID ];
			var conns = connections.get( id );
			var model = null;

			for ( var i = 0; i < conns.parents.length; ++ i ) {

				for ( var FBX_ID in deformers ) {

					var deformer = deformers[ FBX_ID ];
					var subDeformers = deformer.map;
					var subDeformer = subDeformers[ conns.parents[ i ].ID ];

					if ( subDeformer ) {

						var model2 = model;
						model = new THREE.Bone();
						deformer.bones[ subDeformer.index ] = model;

						// seems like we need this not to make non-connected bone, maybe?
						// TODO: confirm
						if ( model2 !== null ) model.add( model2 );

					}

				}

			}

			if ( ! model ) {

				switch ( node.attrType ) {

					case 'Camera':
						/* ***********
						* Supported camera types:
						* PerspectiveCamera
						* OrthographicCamera
						************** */
						var cameraAttribute;

						for ( var childrenIndex = 0, childrenLength = conns.children.length; childrenIndex < childrenLength; ++ childrenIndex ) {

							var childID = conns.children[ childrenIndex ].ID;

							var attr = FBXTree.Objects.subNodes.NodeAttribute[ childID ];

							if ( attr !== undefined && attr.properties !== undefined ) {

								cameraAttribute = attr.properties;

							}

						}

						if ( cameraAttribute === undefined ) {

							model = new THREE.Object3D();

						} else {

							var type = 0;
							if ( cameraAttribute.CameraProjectionType !== undefined && ( cameraAttribute.CameraProjectionType.value === '1' || cameraAttribute.CameraProjectionType.value === 1 ) ) {

								type = 1;

							}

							var nearClippingPlane = 1;
							if ( cameraAttribute.NearPlane !== undefined ) {

								nearClippingPlane = cameraAttribute.NearPlane.value / 1000;

							}

							var farClippingPlane = 1000;
							if ( cameraAttribute.FarPlane !== undefined ) {

								farClippingPlane = cameraAttribute.FarPlane.value / 1000;

							}


							var width = window.innerWidth;
							var height = window.innerHeight;

							if ( cameraAttribute.AspectWidth !== undefined && cameraAttribute.AspectHeight !== undefined ) {

								width = parseFloat( cameraAttribute.AspectWidth.value );
								height = parseFloat( cameraAttribute.AspectHeight.value );

							}

							var aspect = width / height;

							var fov = 45;
							if ( cameraAttribute.FieldOfView !== undefined ) {

								fov = parseFloat( cameraAttribute.FieldOfView.value );

							}

							switch ( type ) {

								case '0': // Perspective
								case 0:
									model = new THREE.PerspectiveCamera( fov, aspect, nearClippingPlane, farClippingPlane );
									break;

								case '1': // Orthographic
								case 1:
									model = new THREE.OrthographicCamera( - width / 2, width / 2, height / 2, - height / 2, nearClippingPlane, farClippingPlane );
									break;

								default:
									console.warn( 'THREE.FBXLoader: Unknown camera type ' + type + '.' );
									model = new THREE.Object3D();
									break;

							}

						}

						break;

					case 'Light':
						/* ***********
						* Supported light types:
						* DirectionalLight
						* PointLight
						* SpotLight
						************** */

						var lightAttribute;

						for ( var childrenIndex = 0, childrenLength = conns.children.length; childrenIndex < childrenLength; ++ childrenIndex ) {

							var childID = conns.children[ childrenIndex ].ID;

							var attr = FBXTree.Objects.subNodes.NodeAttribute[ childID ];

							if ( attr !== undefined && attr.properties !== undefined ) {

								lightAttribute = attr.properties;

							}

						}

						if ( lightAttribute === undefined ) {

							model = new THREE.Object3D();

						} else {

							var type;

							// LightType can be undefined for Point lights
							if ( lightAttribute.LightType === undefined ) {

								type = 0;

							} else {

								type = lightAttribute.LightType.value;

							}

							var color = 0xffffff;

							if ( lightAttribute.Color !== undefined ) {

								var temp = lightAttribute.Color.value.split( ',' );

								var r = parseFloat( temp[ 0 ] );
								var g = parseFloat( temp[ 1 ] );
								var b = parseFloat( temp[ 1 ] );

								color = new THREE.Color( r, g, b );

							}

							var intensity = ( lightAttribute.Intensity === undefined ) ? 1 : lightAttribute.Intensity.value / 100;

							// light disabled
							if ( lightAttribute.CastLightOnObject !== undefined && ( lightAttribute.CastLightOnObject.value === '0' || lightAttribute.CastLightOnObject.value === 0 ) ) {

								intensity = 0;

							}

							var distance = 0;
							if ( lightAttribute.FarAttenuationEnd !== undefined ) {

								if ( lightAttribute.EnableFarAttenuation !== undefined && ( lightAttribute.EnableFarAttenuation.value === '0' || lightAttribute.EnableFarAttenuation.value === 0 ) ) {

									distance = 0;

								} else {

									distance = lightAttribute.FarAttenuationEnd.value / 1000;

								}

							}

							// TODO
							// could be calculated linearly from FarAttenuationStart to FarAttenuationEnd?
							var decay = 1;

							switch ( type ) {

								case '0': // Point
								case 0:
									model = new THREE.PointLight( color, intensity, distance, decay );
									break;

								case '1': // Directional
								case 1:
									model = new THREE.DirectionalLight( color, intensity );
									break;

								case '2': // Spot
								case 2:
									var angle = Math.PI / 3;

									if ( lightAttribute.InnerAngle !== undefined ) {

										angle = THREE.Math.degToRad( lightAttribute.InnerAngle.value );

									}

									var penumbra = 0;
									if ( lightAttribute.OuterAngle !== undefined ) {

										// TODO: this is not correct - FBX calculates outer and inner angle in degrees
										// with OuterAngle > InnerAngle && OuterAngle <= Math.PI
										// while three.js uses a penumbra between (0, 1) to attenuate the inner angle
										penumbra = THREE.Math.degToRad( lightAttribute.OuterAngle.value );
										penumbra = Math.max( penumbra, 1 );

									}

									model = new THREE.SpotLight( color, intensity, distance, angle, penumbra, decay );
									break;

								default:
									console.warn( 'THREE.FBXLoader: Unknown light type ' + lightAttribute.LightType.value + ', defaulting to a THREE.PointLight.' );
									model = new THREE.PointLight( color, intensity );
									break;

							}

							if ( lightAttribute.CastShadows !== undefined && ( lightAttribute.CastShadows.value === '1' || lightAttribute.CastShadows.value === 1 ) ) {

								model.castShadow = true;

							}

						}

						break;

					case 'Mesh':
						/**
						 * @type {?THREE.BufferGeometry}
						 */
						var geometry = null;

						/**
						 * @type {THREE.MultiMaterial|THREE.Material}
						 */
						var material = null;

						/**
						 * @type {Array.<THREE.Material>}
						 */
						var materials = [];

						for ( var childrenIndex = 0, childrenLength = conns.children.length; childrenIndex < childrenLength; ++ childrenIndex ) {

							var child = conns.children[ childrenIndex ];

							if ( geometryMap.has( child.ID ) ) {

								geometry = geometryMap.get( child.ID );

							}

							if ( materialMap.has( child.ID ) ) {

								materials.push( materialMap.get( child.ID ) );

							}

						}
						if ( materials.length > 1 ) {

							material = materials;

						} else if ( materials.length > 0 ) {

							material = materials[ 0 ];

						} else {

							material = new THREE.MeshStandardMaterial( { color: 0x3300ff } );
							materials.push( material );

						}
						if ( 'color' in geometry.attributes ) {

							for ( var materialIndex = 0, numMaterials = materials.length; materialIndex < numMaterials; ++ materialIndex ) {

								materials[ materialIndex ].vertexColors = THREE.VertexColors;

							}

						}
						if ( geometry.FBX_Deformer ) {

							for ( var materialsIndex = 0, materialsLength = materials.length; materialsIndex < materialsLength; ++ materialsIndex ) {

								materials[ materialsIndex ].skinning = true;

							}
							model = new THREE.SkinnedMesh( geometry, material );

						} else {

							model = new THREE.Mesh( geometry, material );

						}
						break;

					case 'NurbsCurve':
						var geometry = null;

						for ( var childrenIndex = 0, childrenLength = conns.children.length; childrenIndex < childrenLength; ++ childrenIndex ) {

							var child = conns.children[ childrenIndex ];

							if ( geometryMap.has( child.ID ) ) {

								geometry = geometryMap.get( child.ID );

							}

						}

						// FBX does not list materials for Nurbs lines, so we'll just put our own in here.
						material = new THREE.LineBasicMaterial( { color: 0x3300ff, linewidth: 5 } );
						model = new THREE.Line( geometry, material );
						break;

					default:
						model = new THREE.Object3D();
						break;

				}

			}

			model.name = node.attrName.replace( /:/, '' ).replace( /_/, '' ).replace( /-/, '' );
			model.FBX_ID = id;

			modelArray.push( model );
			modelMap.set( id, model );

		}

		for ( var modelArrayIndex = 0, modelArrayLength = modelArray.length; modelArrayIndex < modelArrayLength; ++ modelArrayIndex ) {

			var model = modelArray[ modelArrayIndex ];

			var node = ModelNode[ model.FBX_ID ];

			if ( 'Lcl_Translation' in node.properties ) {

				model.position.fromArray( parseFloatArray( node.properties.Lcl_Translation.value ) );

			}

			if ( 'Lcl_Rotation' in node.properties ) {

				var rotation = parseFloatArray( node.properties.Lcl_Rotation.value ).map( degreeToRadian );
				rotation.push( 'ZYX' );
				model.rotation.fromArray( rotation );

			}

			if ( 'Lcl_Scaling' in node.properties ) {

				model.scale.fromArray( parseFloatArray( node.properties.Lcl_Scaling.value ) );

			}

			if ( 'PreRotation' in node.properties ) {

				var preRotations = new THREE.Euler().setFromVector3( parseVector3( node.properties.PreRotation ).multiplyScalar( DEG2RAD ), 'ZYX' );
				preRotations = new THREE.Quaternion().setFromEuler( preRotations );
				var currentRotation = new THREE.Quaternion().setFromEuler( model.rotation );
				preRotations.multiply( currentRotation );
				model.rotation.setFromQuaternion( preRotations, 'ZYX' );

			}

			// allow transformed pivots - see https://github.com/mrdoob/three.js/issues/11895
			if ( 'GeometricTranslation' in node.properties ) {

				var array = node.properties.GeometricTranslation.value;

				model.traverse( function ( child ) {

					if ( child.geometry ) {

						child.geometry.translate( array[ 0 ], array[ 1 ], array[ 2 ] );

					}

				} );

			}

			if ( 'LookAtProperty' in node.properties ) {

				var conns = connections.get( model.FBX_ID );

				for ( var childrenIndex = 0, childrenLength = conns.children.length; childrenIndex < childrenLength; ++ childrenIndex ) {

					var child = conns.children[ childrenIndex ];

					if ( child.relationship === 'LookAtProperty' || child.relationship === ' "LookAtProperty' ) {

						var lookAtTarget = FBXTree.Objects.subNodes.Model[ child.ID ];

						if ( 'Lcl_Translation' in lookAtTarget.properties ) {

							var pos = lookAtTarget.properties.Lcl_Translation.value.split( ',' ).map( function ( val ) {

								return parseFloat( val );

							} );

							// DirectionalLight, SpotLight
							if ( model.target !== undefined ) {

								model.target.position.set( pos[ 0 ], pos[ 1 ], pos[ 2 ] );
								sceneGraph.add( model.target );


							} else { // Cameras and other Object3Ds

								model.lookAt( new THREE.Vector3( pos[ 0 ], pos[ 1 ], pos[ 2 ] ) );

							}

						}

					}

				}

			}

			var conns = connections.get( model.FBX_ID );
			for ( var parentIndex = 0; parentIndex < conns.parents.length; parentIndex ++ ) {

				var pIndex = findIndex( modelArray, function ( mod ) {

					return mod.FBX_ID === conns.parents[ parentIndex ].ID;

				} );
				if ( pIndex > - 1 ) {

					modelArray[ pIndex ].add( model );
					break;

				}

			}
			if ( model.parent === null ) {

				sceneGraph.add( model );

			}

		}


		// Now with the bones created, we can update the skeletons and bind them to the skinned meshes.
		sceneGraph.updateMatrixWorld( true );

		// Put skeleton into bind pose.
		var BindPoseNode = FBXTree.Objects.subNodes.Pose;
		for ( var nodeID in BindPoseNode ) {

			if ( BindPoseNode[ nodeID ].attrType === 'BindPose' ) {

				BindPoseNode = BindPoseNode[ nodeID ];
				break;

			}

		}
		if ( BindPoseNode ) {

			var PoseNode = BindPoseNode.subNodes.PoseNode;
			var worldMatrices = new Map();

			for ( var PoseNodeIndex = 0, PoseNodeLength = PoseNode.length; PoseNodeIndex < PoseNodeLength; ++ PoseNodeIndex ) {

				var node = PoseNode[ PoseNodeIndex ];

				var rawMatWrd = parseMatrixArray( node.subNodes.Matrix.properties.a );

				worldMatrices.set( parseInt( node.id ), rawMatWrd );

			}

		}

		for ( var FBX_ID in deformers ) {

			var deformer = deformers[ FBX_ID ];
			var subDeformers = deformer.map;

			for ( var key in subDeformers ) {

				var subDeformer = subDeformers[ key ];
				var subDeformerIndex = subDeformer.index;

				/**
				 * @type {THREE.Bone}
				 */
				var bone = deformer.bones[ subDeformerIndex ];
				if ( ! worldMatrices.has( bone.FBX_ID ) ) {

					break;

				}
				var mat = worldMatrices.get( bone.FBX_ID );
				bone.matrixWorld.copy( mat );

			}

			// Now that skeleton is in bind pose, bind to model.
			deformer.skeleton = new THREE.Skeleton( deformer.bones );

			var conns = connections.get( deformer.FBX_ID );
			var parents = conns.parents;

			for ( var parentsIndex = 0, parentsLength = parents.length; parentsIndex < parentsLength; ++ parentsIndex ) {

				var parent = parents[ parentsIndex ];

				if ( geometryMap.has( parent.ID ) ) {

					var geoID = parent.ID;
					var geoConns = connections.get( geoID );

					for ( var i = 0; i < geoConns.parents.length; ++ i ) {

						if ( modelMap.has( geoConns.parents[ i ].ID ) ) {

							var model = modelMap.get( geoConns.parents[ i ].ID );
							//ASSERT model typeof SkinnedMesh
							model.bind( deformer.skeleton, model.matrixWorld );
							break;

						}

					}

				}

			}

		}

		//Skeleton is now bound, return objects to starting
		//world positions.
		sceneGraph.updateMatrixWorld( true );

		// Silly hack with the animation parsing.  We're gonna pretend the scene graph has a skeleton
		// to attach animations to, since FBXs treat animations as animations for the entire scene,
		// not just for individual objects.
		sceneGraph.skeleton = {
			bones: modelArray
		};

		var animations = parseAnimations( FBXTree, connections, sceneGraph );

		addAnimations( sceneGraph, animations );


		// Parse ambient color - if it's not set to black (default), create an ambient light
		if ( 'GlobalSettings' in FBXTree && 'AmbientColor' in FBXTree.GlobalSettings.properties ) {

			var ambientColor = FBXTree.GlobalSettings.properties.AmbientColor.value;
			var r = ambientColor[ 0 ];
			var g = ambientColor[ 1 ];
			var b = ambientColor[ 2 ];

			if ( r !== 0 || g !== 0 || b !== 0 ) {

				var color = new THREE.Color( r, g, b );
				sceneGraph.add( new THREE.AmbientLight( color, 1 ) );

			}

		}


		return sceneGraph;

	}

	/**
	 * Parses animation information from FBXTree and generates an AnimationInfoObject.
	 * @param {{Objects: {subNodes: {AnimationCurveNode: any, AnimationCurve: any, AnimationLayer: any, AnimationStack: any}}}} FBXTree
	 * @param {Map<number, {parents: {ID: number, relationship: string}[], children: {ID: number, relationship: string}[]}>} connections
	 */
	function parseAnimations( FBXTree, connections, sceneGraph ) {

		var rawNodes = FBXTree.Objects.subNodes.AnimationCurveNode;
		var rawCurves = FBXTree.Objects.subNodes.AnimationCurve;
		var rawLayers = FBXTree.Objects.subNodes.AnimationLayer;
		var rawStacks = FBXTree.Objects.subNodes.AnimationStack;

		/**
		 * @type {{
				 curves: Map<number, {
				 T: {
					id: number;
					attr: string;
					internalID: number;
					attrX: boolean;
					attrY: boolean;
					attrZ: boolean;
					containerBoneID: number;
					containerID: number;
					curves: {
						x: {
							version: any;
							id: number;
							internalID: number;
							times: number[];
							values: number[];
							attrFlag: number[];
							attrData: number[];
						};
						y: {
							version: any;
							id: number;
							internalID: number;
							times: number[];
							values: number[];
							attrFlag: number[];
							attrData: number[];
						};
						z: {
							version: any;
							id: number;
							internalID: number;
							times: number[];
							values: number[];
							attrFlag: number[];
							attrData: number[];
						};
					};
				},
				 R: {
					id: number;
					attr: string;
					internalID: number;
					attrX: boolean;
					attrY: boolean;
					attrZ: boolean;
					containerBoneID: number;
					containerID: number;
					curves: {
						x: {
							version: any;
							id: number;
							internalID: number;
							times: number[];
							values: number[];
							attrFlag: number[];
							attrData: number[];
						};
						y: {
							version: any;
							id: number;
							internalID: number;
							times: number[];
							values: number[];
							attrFlag: number[];
							attrData: number[];
						};
						z: {
							version: any;
							id: number;
							internalID: number;
							times: number[];
							values: number[];
							attrFlag: number[];
							attrData: number[];
						};
					};
				},
				 S: {
					id: number;
					attr: string;
					internalID: number;
					attrX: boolean;
					attrY: boolean;
					attrZ: boolean;
					containerBoneID: number;
					containerID: number;
					curves: {
						x: {
							version: any;
							id: number;
							internalID: number;
							times: number[];
							values: number[];
							attrFlag: number[];
							attrData: number[];
						};
						y: {
							version: any;
							id: number;
							internalID: number;
							times: number[];
							values: number[];
							attrFlag: number[];
							attrData: number[];
						};
						z: {
							version: any;
							id: number;
							internalID: number;
							times: number[];
							values: number[];
							attrFlag: number[];
							attrData: number[];
						};
					};
				}
			 }>,
			 layers: Map<number, {
				T: {
					id: number;
					attr: string;
					internalID: number;
					attrX: boolean;
					attrY: boolean;
					attrZ: boolean;
					containerBoneID: number;
					containerID: number;
					curves: {
						x: {
							version: any;
							id: number;
							internalID: number;
							times: number[];
							values: number[];
							attrFlag: number[];
							attrData: number[];
						};
						y: {
							version: any;
							id: number;
							internalID: number;
							times: number[];
							values: number[];
							attrFlag: number[];
							attrData: number[];
						};
						z: {
							version: any;
							id: number;
							internalID: number;
							times: number[];
							values: number[];
							attrFlag: number[];
							attrData: number[];
						};
					},
				},
				R: {
					id: number;
					attr: string;
					internalID: number;
					attrX: boolean;
					attrY: boolean;
					attrZ: boolean;
					containerBoneID: number;
					containerID: number;
					curves: {
						x: {
							version: any;
							id: number;
							internalID: number;
							times: number[];
							values: number[];
							attrFlag: number[];
							attrData: number[];
						};
						y: {
							version: any;
							id: number;
							internalID: number;
							times: number[];
							values: number[];
							attrFlag: number[];
							attrData: number[];
						};
						z: {
							version: any;
							id: number;
							internalID: number;
							times: number[];
							values: number[];
							attrFlag: number[];
							attrData: number[];
						};
					},
				},
				S: {
					id: number;
					attr: string;
					internalID: number;
					attrX: boolean;
					attrY: boolean;
					attrZ: boolean;
					containerBoneID: number;
					containerID: number;
					curves: {
						x: {
							version: any;
							id: number;
							internalID: number;
							times: number[];
							values: number[];
							attrFlag: number[];
							attrData: number[];
						};
						y: {
							version: any;
							id: number;
							internalID: number;
							times: number[];
							values: number[];
							attrFlag: number[];
							attrData: number[];
						};
						z: {
							version: any;
							id: number;
							internalID: number;
							times: number[];
							values: number[];
							attrFlag: number[];
							attrData: number[];
						};
					},
				}
				}[]>,
			 stacks: Map<number, {
				 name: string,
				 layers: {
					T: {
						id: number;
						attr: string;
						internalID: number;
						attrX: boolean;
						attrY: boolean;
						attrZ: boolean;
						containerBoneID: number;
						containerID: number;
						curves: {
							x: {
								version: any;
								id: number;
								internalID: number;
								times: number[];
								values: number[];
								attrFlag: number[];
								attrData: number[];
							};
							y: {
								version: any;
								id: number;
								internalID: number;
								times: number[];
								values: number[];
								attrFlag: number[];
								attrData: number[];
							};
							z: {
								version: any;
								id: number;
								internalID: number;
								times: number[];
								values: number[];
								attrFlag: number[];
								attrData: number[];
							};
						};
					};
					R: {
						id: number;
						attr: string;
						internalID: number;
						attrX: boolean;
						attrY: boolean;
						attrZ: boolean;
						containerBoneID: number;
						containerID: number;
						curves: {
							x: {
								version: any;
								id: number;
								internalID: number;
								times: number[];
								values: number[];
								attrFlag: number[];
								attrData: number[];
							};
							y: {
								version: any;
								id: number;
								internalID: number;
								times: number[];
								values: number[];
								attrFlag: number[];
								attrData: number[];
							};
							z: {
								version: any;
								id: number;
								internalID: number;
								times: number[];
								values: number[];
								attrFlag: number[];
								attrData: number[];
							};
						};
					};
					S: {
						id: number;
						attr: string;
						internalID: number;
						attrX: boolean;
						attrY: boolean;
						attrZ: boolean;
						containerBoneID: number;
						containerID: number;
						curves: {
							x: {
								version: any;
								id: number;
								internalID: number;
								times: number[];
								values: number[];
								attrFlag: number[];
								attrData: number[];
							};
							y: {
								version: any;
								id: number;
								internalID: number;
								times: number[];
								values: number[];
								attrFlag: number[];
								attrData: number[];
							};
							z: {
								version: any;
								id: number;
								internalID: number;
								times: number[];
								values: number[];
								attrFlag: number[];
								attrData: number[];
							};
						};
					};
				}[][],
			 length: number,
			 frames: number }>,
			 length: number,
			 fps: number,
			 frames: number
		 }}
		 */
		var returnObject = {
			curves: new Map(),
			layers: {},
			stacks: {},
			length: 0,
			fps: 30,
			frames: 0
		};

		/**
		 * @type {Array.<{
				id: number;
				attr: string;
				internalID: number;
				attrX: boolean;
				attrY: boolean;
				attrZ: boolean;
				containerBoneID: number;
				containerID: number;
			}>}
		 */
		var animationCurveNodes = [];
		for ( var nodeID in rawNodes ) {

			if ( nodeID.match( /\d+/ ) ) {

				var animationNode = parseAnimationNode( FBXTree, rawNodes[ nodeID ], connections, sceneGraph );
				animationCurveNodes.push( animationNode );

			}

		}

		/**
		 * @type {Map.<number, {
				id: number,
				attr: string,
				internalID: number,
				attrX: boolean,
				attrY: boolean,
				attrZ: boolean,
				containerBoneID: number,
				containerID: number,
				curves: {
					x: {
						version: any,
						id: number,
						internalID: number,
						times: number[],
						values: number[],
						attrFlag: number[],
						attrData: number[],
					},
					y: {
						version: any,
						id: number,
						internalID: number,
						times: number[],
						values: number[],
						attrFlag: number[],
						attrData: number[],
					},
					z: {
						version: any,
						id: number,
						internalID: number,
						times: number[],
						values: number[],
						attrFlag: number[],
						attrData: number[],
					}
				}
			}>}
		 */
		var tmpMap = new Map();
		for ( var animationCurveNodeIndex = 0; animationCurveNodeIndex < animationCurveNodes.length; ++ animationCurveNodeIndex ) {

			if ( animationCurveNodes[ animationCurveNodeIndex ] === null ) {

				continue;

			}
			tmpMap.set( animationCurveNodes[ animationCurveNodeIndex ].id, animationCurveNodes[ animationCurveNodeIndex ] );

		}


		/**
		 * @type {{
				version: any,
				id: number,
				internalID: number,
				times: number[],
				values: number[],
				attrFlag: number[],
				attrData: number[],
			}[]}
		 */
		var animationCurves = [];
		for ( nodeID in rawCurves ) {

			if ( nodeID.match( /\d+/ ) ) {

				var animationCurve = parseAnimationCurve( rawCurves[ nodeID ] );

				// seems like this check would be necessary?
				if ( ! connections.has( animationCurve.id ) ) continue;

				animationCurves.push( animationCurve );

				var firstParentConn = connections.get( animationCurve.id ).parents[ 0 ];
				var firstParentID = firstParentConn.ID;
				var firstParentRelationship = firstParentConn.relationship;
				var axis = '';

				if ( firstParentRelationship.match( /X/ ) ) {

					axis = 'x';

				} else if ( firstParentRelationship.match( /Y/ ) ) {

					axis = 'y';

				} else if ( firstParentRelationship.match( /Z/ ) ) {

					axis = 'z';

				} else {

					continue;

				}

				tmpMap.get( firstParentID ).curves[ axis ] = animationCurve;

			}

		}

		tmpMap.forEach( function ( curveNode ) {

			var id = curveNode.containerBoneID;
			if ( ! returnObject.curves.has( id ) ) {

				returnObject.curves.set( id, { T: null, R: null, S: null } );

			}
			returnObject.curves.get( id )[ curveNode.attr ] = curveNode;
			if ( curveNode.attr === 'R' ) {

				var curves = curveNode.curves;

				// Seems like some FBX files have AnimationCurveNode
				// which doesn't have any connected AnimationCurve.
				// Setting animation parameter for them here.

				if ( curves.x === null ) {

					curves.x = {
						version: null,
						times: [ 0.0 ],
						values: [ 0.0 ]
					};

				}

				if ( curves.y === null ) {

					curves.y = {
						version: null,
						times: [ 0.0 ],
						values: [ 0.0 ]
					};

				}

				if ( curves.z === null ) {

					curves.z = {
						version: null,
						times: [ 0.0 ],
						values: [ 0.0 ]
					};

				}

				curves.x.values = curves.x.values.map( degreeToRadian );
				curves.y.values = curves.y.values.map( degreeToRadian );
				curves.z.values = curves.z.values.map( degreeToRadian );

				if ( curveNode.preRotations !== null ) {

					var preRotations = new THREE.Euler().setFromVector3( curveNode.preRotations, 'ZYX' );
					preRotations = new THREE.Quaternion().setFromEuler( preRotations );
					var frameRotation = new THREE.Euler();
					var frameRotationQuaternion = new THREE.Quaternion();
					for ( var frame = 0; frame < curves.x.times.length; ++ frame ) {

						frameRotation.set( curves.x.values[ frame ], curves.y.values[ frame ], curves.z.values[ frame ], 'ZYX' );
						frameRotationQuaternion.setFromEuler( frameRotation ).premultiply( preRotations );
						frameRotation.setFromQuaternion( frameRotationQuaternion, 'ZYX' );
						curves.x.values[ frame ] = frameRotation.x;
						curves.y.values[ frame ] = frameRotation.y;
						curves.z.values[ frame ] = frameRotation.z;

					}

				}

			}

		} );

		for ( var nodeID in rawLayers ) {

			/**
			 * @type {{
				T: {
					id: number;
					attr: string;
					internalID: number;
					attrX: boolean;
					attrY: boolean;
					attrZ: boolean;
					containerBoneID: number;
					containerID: number;
					curves: {
						x: {
							version: any;
							id: number;
							internalID: number;
							times: number[];
							values: number[];
							attrFlag: number[];
							attrData: number[];
						};
						y: {
							version: any;
							id: number;
							internalID: number;
							times: number[];
							values: number[];
							attrFlag: number[];
							attrData: number[];
						};
						z: {
							version: any;
							id: number;
							internalID: number;
							times: number[];
							values: number[];
							attrFlag: number[];
							attrData: number[];
						};
					},
				},
				R: {
					id: number;
					attr: string;
					internalID: number;
					attrX: boolean;
					attrY: boolean;
					attrZ: boolean;
					containerBoneID: number;
					containerID: number;
					curves: {
						x: {
							version: any;
							id: number;
							internalID: number;
							times: number[];
							values: number[];
							attrFlag: number[];
							attrData: number[];
						};
						y: {
							version: any;
							id: number;
							internalID: number;
							times: number[];
							values: number[];
							attrFlag: number[];
							attrData: number[];
						};
						z: {
							version: any;
							id: number;
							internalID: number;
							times: number[];
							values: number[];
							attrFlag: number[];
							attrData: number[];
						};
					},
				},
				S: {
					id: number;
					attr: string;
					internalID: number;
					attrX: boolean;
					attrY: boolean;
					attrZ: boolean;
					containerBoneID: number;
					containerID: number;
					curves: {
						x: {
							version: any;
							id: number;
							internalID: number;
							times: number[];
							values: number[];
							attrFlag: number[];
							attrData: number[];
						};
						y: {
							version: any;
							id: number;
							internalID: number;
							times: number[];
							values: number[];
							attrFlag: number[];
							attrData: number[];
						};
						z: {
							version: any;
							id: number;
							internalID: number;
							times: number[];
							values: number[];
							attrFlag: number[];
							attrData: number[];
						};
					},
				}
				}[]}
			 */
			var layer = [];
			var children = connections.get( parseInt( nodeID ) ).children;

			for ( var childIndex = 0; childIndex < children.length; childIndex ++ ) {

				// Skip lockInfluenceWeights
				if ( tmpMap.has( children[ childIndex ].ID ) ) {

					var curveNode = tmpMap.get( children[ childIndex ].ID );
					var boneID = curveNode.containerBoneID;
					if ( layer[ boneID ] === undefined ) {

						layer[ boneID ] = {
							T: null,
							R: null,
							S: null
						};

					}

					layer[ boneID ][ curveNode.attr ] = curveNode;

				}

			}

			returnObject.layers[ nodeID ] = layer;

		}

		for ( var nodeID in rawStacks ) {

			var layers = [];
			var children = connections.get( parseInt( nodeID ) ).children;
			var timestamps = { max: 0, min: Number.MAX_VALUE };

			for ( var childIndex = 0; childIndex < children.length; ++ childIndex ) {

				var currentLayer = returnObject.layers[ children[ childIndex ].ID ];

				if ( currentLayer !== undefined ) {

					layers.push( currentLayer );

					for ( var currentLayerIndex = 0, currentLayerLength = currentLayer.length; currentLayerIndex < currentLayerLength; ++ currentLayerIndex ) {

						var layer = currentLayer[ currentLayerIndex ];

						if ( layer ) {

							getCurveNodeMaxMinTimeStamps( layer, timestamps );

						}

					}

				}

			}

			// Do we have an animation clip with actual length?
			if ( timestamps.max > timestamps.min ) {

				returnObject.stacks[ nodeID ] = {
					name: rawStacks[ nodeID ].attrName,
					layers: layers,
					length: timestamps.max - timestamps.min,
					frames: ( timestamps.max - timestamps.min ) * 30
				};

			}

		}

		return returnObject;

	}

	/**
	 * @param {Object} FBXTree
	 * @param {{id: number, attrName: string, properties: Object<string, any>}} animationCurveNode
	 * @param {Map<number, {parents: {ID: number, relationship: string}[], children: {ID: number, relationship: string}[]}>} connections
	 * @param {{skeleton: {bones: {FBX_ID: number}[]}}} sceneGraph
	 */
	function parseAnimationNode( FBXTree, animationCurveNode, connections, sceneGraph ) {

		var rawModels = FBXTree.Objects.subNodes.Model;

		var returnObject = {
			/**
			 * @type {number}
			 */
			id: animationCurveNode.id,

			/**
			 * @type {string}
			 */
			attr: animationCurveNode.attrName,

			/**
			 * @type {number}
			 */
			internalID: animationCurveNode.id,

			/**
			 * @type {boolean}
			 */
			attrX: false,

			/**
			 * @type {boolean}
			 */
			attrY: false,

			/**
			 * @type {boolean}
			 */
			attrZ: false,

			/**
			 * @type {number}
			 */
			containerBoneID: - 1,

			/**
			 * @type {number}
			 */
			containerID: - 1,

			curves: {
				x: null,
				y: null,
				z: null
			},

			/**
			 * @type {number[]}
			 */
			preRotations: null
		};

		if ( returnObject.attr.match( /S|R|T/ ) ) {

			for ( var attributeKey in animationCurveNode.properties ) {

				if ( attributeKey.match( /X/ ) ) {

					returnObject.attrX = true;

				}
				if ( attributeKey.match( /Y/ ) ) {

					returnObject.attrY = true;

				}
				if ( attributeKey.match( /Z/ ) ) {

					returnObject.attrZ = true;

				}

			}

		} else {

			return null;

		}

		var conns = connections.get( returnObject.id );
		var containerIndices = conns.parents;

		for ( var containerIndicesIndex = containerIndices.length - 1; containerIndicesIndex >= 0; -- containerIndicesIndex ) {

			var boneID = findIndex( sceneGraph.skeleton.bones, function ( bone ) {

				return bone.FBX_ID === containerIndices[ containerIndicesIndex ].ID;

			} );
			if ( boneID > - 1 ) {

				returnObject.containerBoneID = boneID;
				returnObject.containerID = containerIndices[ containerIndicesIndex ].ID;
				var model = rawModels[ returnObject.containerID.toString() ];
				if ( 'PreRotation' in model.properties ) {

					returnObject.preRotations = parseVector3( model.properties.PreRotation ).multiplyScalar( Math.PI / 180 );

				}
				break;

			}

		}

		return returnObject;

	}

	/**
	 * @param {{id: number, subNodes: {KeyTime: {properties: {a: string}}, KeyValueFloat: {properties: {a: string}}, KeyAttrFlags: {properties: {a: string}}, KeyAttrDataFloat: {properties: {a: string}}}}} animationCurve
	 */
	function parseAnimationCurve( animationCurve ) {

		return {
			version: null,
			id: animationCurve.id,
			internalID: animationCurve.id,
			times: parseFloatArray( animationCurve.subNodes.KeyTime.properties.a ).map( convertFBXTimeToSeconds ),
			values: parseFloatArray( animationCurve.subNodes.KeyValueFloat.properties.a ),

			attrFlag: parseIntArray( animationCurve.subNodes.KeyAttrFlags.properties.a ),
			attrData: parseFloatArray( animationCurve.subNodes.KeyAttrDataFloat.properties.a )
		};

	}

	/**
	 * Sets the maxTimeStamp and minTimeStamp variables if it has timeStamps that are either larger or smaller
	 * than the max or min respectively.
	 * @param {{
				T: {
						id: number,
						attr: string,
						internalID: number,
						attrX: boolean,
						attrY: boolean,
						attrZ: boolean,
						containerBoneID: number,
						containerID: number,
						curves: {
								x: {
										version: any,
										id: number,
										internalID: number,
										times: number[],
										values: number[],
										attrFlag: number[],
										attrData: number[],
								},
								y: {
										version: any,
										id: number,
										internalID: number,
										times: number[],
										values: number[],
										attrFlag: number[],
										attrData: number[],
								},
								z: {
										version: any,
										id: number,
										internalID: number,
										times: number[],
										values: number[],
										attrFlag: number[],
										attrData: number[],
								},
						},
				},
				R: {
						id: number,
						attr: string,
						internalID: number,
						attrX: boolean,
						attrY: boolean,
						attrZ: boolean,
						containerBoneID: number,
						containerID: number,
						curves: {
								x: {
										version: any,
										id: number,
										internalID: number,
										times: number[],
										values: number[],
										attrFlag: number[],
										attrData: number[],
								},
								y: {
										version: any,
										id: number,
										internalID: number,
										times: number[],
										values: number[],
										attrFlag: number[],
										attrData: number[],
								},
								z: {
										version: any,
										id: number,
										internalID: number,
										times: number[],
										values: number[],
										attrFlag: number[],
										attrData: number[],
								},
						},
				},
				S: {
						id: number,
						attr: string,
						internalID: number,
						attrX: boolean,
						attrY: boolean,
						attrZ: boolean,
						containerBoneID: number,
						containerID: number,
						curves: {
								x: {
										version: any,
										id: number,
										internalID: number,
										times: number[],
										values: number[],
										attrFlag: number[],
										attrData: number[],
								},
								y: {
										version: any,
										id: number,
										internalID: number,
										times: number[],
										values: number[],
										attrFlag: number[],
										attrData: number[],
								},
								z: {
										version: any,
										id: number,
										internalID: number,
										times: number[],
										values: number[],
										attrFlag: number[],
										attrData: number[],
								},
						},
				},
		}} layer
	 */
	function getCurveNodeMaxMinTimeStamps( layer, timestamps ) {

		if ( layer.R ) {

			getCurveMaxMinTimeStamp( layer.R.curves, timestamps );

		}
		if ( layer.S ) {

			getCurveMaxMinTimeStamp( layer.S.curves, timestamps );

		}
		if ( layer.T ) {

			getCurveMaxMinTimeStamp( layer.T.curves, timestamps );

		}

	}

	/**
	 * Sets the maxTimeStamp and minTimeStamp if one of the curve's time stamps
	 * exceeds the maximum or minimum.
	 * @param {{
				x: {
						version: any,
						id: number,
						internalID: number,
						times: number[],
						values: number[],
						attrFlag: number[],
						attrData: number[],
				},
				y: {
						version: any,
						id: number,
						internalID: number,
						times: number[],
						values: number[],
						attrFlag: number[],
						attrData: number[],
				},
				z: {
						version: any,
						id: number,
						internalID: number,
						times: number[],
						values: number[],
						attrFlag: number[],
						attrData: number[],
				}
		}} curve
	 */
	function getCurveMaxMinTimeStamp( curve, timestamps ) {

		if ( curve.x ) {

			getCurveAxisMaxMinTimeStamps( curve.x, timestamps );

		}
		if ( curve.y ) {

			getCurveAxisMaxMinTimeStamps( curve.y, timestamps );

		}
		if ( curve.z ) {

			getCurveAxisMaxMinTimeStamps( curve.z, timestamps );

		}

	}

	/**
	 * Sets the maxTimeStamp and minTimeStamp if one of its timestamps exceeds the maximum or minimum.
	 * @param {{times: number[]}} axis
	 */
	function getCurveAxisMaxMinTimeStamps( axis, timestamps ) {

		timestamps.max = axis.times[ axis.times.length - 1 ] > timestamps.max ? axis.times[ axis.times.length - 1 ] : timestamps.max;
		timestamps.min = axis.times[ 0 ] < timestamps.min ? axis.times[ 0 ] : timestamps.min;

	}

	/**
	 * @param {{
		curves: Map<number, {
			T: {
				id: number;
				attr: string;
				internalID: number;
				attrX: boolean;
				attrY: boolean;
				attrZ: boolean;
				containerBoneID: number;
				containerID: number;
				curves: {
					x: {
						version: any;
						id: number;
						internalID: number;
						times: number[];
						values: number[];
						attrFlag: number[];
						attrData: number[];
					};
					y: {
						version: any;
						id: number;
						internalID: number;
						times: number[];
						values: number[];
						attrFlag: number[];
						attrData: number[];
					};
					z: {
						version: any;
						id: number;
						internalID: number;
						times: number[];
						values: number[];
						attrFlag: number[];
						attrData: number[];
					};
				};
			};
			R: {
				id: number;
				attr: string;
				internalID: number;
				attrX: boolean;
				attrY: boolean;
				attrZ: boolean;
				containerBoneID: number;
				containerID: number;
				curves: {
					x: {
						version: any;
						id: number;
						internalID: number;
						times: number[];
						values: number[];
						attrFlag: number[];
						attrData: number[];
					};
					y: {
						version: any;
						id: number;
						internalID: number;
						times: number[];
						values: number[];
						attrFlag: number[];
						attrData: number[];
					};
					z: {
						version: any;
						id: number;
						internalID: number;
						times: number[];
						values: number[];
						attrFlag: number[];
						attrData: number[];
					};
				};
			};
			S: {
				id: number;
				attr: string;
				internalID: number;
				attrX: boolean;
				attrY: boolean;
				attrZ: boolean;
				containerBoneID: number;
				containerID: number;
				curves: {
					x: {
						version: any;
						id: number;
						internalID: number;
						times: number[];
						values: number[];
						attrFlag: number[];
						attrData: number[];
					};
					y: {
						version: any;
						id: number;
						internalID: number;
						times: number[];
						values: number[];
						attrFlag: number[];
						attrData: number[];
					};
					z: {
						version: any;
						id: number;
						internalID: number;
						times: number[];
						values: number[];
						attrFlag: number[];
						attrData: number[];
					};
				};
			};
		}>;
		layers: Map<number, {
			T: {
				id: number;
				attr: string;
				internalID: number;
				attrX: boolean;
				attrY: boolean;
				attrZ: boolean;
				containerBoneID: number;
				containerID: number;
				curves: {
					x: {
						version: any;
						id: number;
						internalID: number;
						times: number[];
						values: number[];
						attrFlag: number[];
						attrData: number[];
					};
					y: {
						version: any;
						id: number;
						internalID: number;
						times: number[];
						values: number[];
						attrFlag: number[];
						attrData: number[];
					};
					z: {
						version: any;
						id: number;
						internalID: number;
						times: number[];
						values: number[];
						attrFlag: number[];
						attrData: number[];
					};
				};
			};
			R: {
				id: number;
				attr: string;
				internalID: number;
				attrX: boolean;
				attrY: boolean;
				attrZ: boolean;
				containerBoneID: number;
				containerID: number;
				curves: {
					x: {
						version: any;
						id: number;
						internalID: number;
						times: number[];
						values: number[];
						attrFlag: number[];
						attrData: number[];
					};
					y: {
						version: any;
						id: number;
						internalID: number;
						times: number[];
						values: number[];
						attrFlag: number[];
						attrData: number[];
					};
					z: {
						version: any;
						id: number;
						internalID: number;
						times: number[];
						values: number[];
						attrFlag: number[];
						attrData: number[];
					};
				};
			};
			S: {
				id: number;
				attr: string;
				internalID: number;
				attrX: boolean;
				attrY: boolean;
				attrZ: boolean;
				containerBoneID: number;
				containerID: number;
				curves: {
					x: {
						version: any;
						id: number;
						internalID: number;
						times: number[];
						values: number[];
						attrFlag: number[];
						attrData: number[];
					};
					y: {
						version: any;
						id: number;
						internalID: number;
						times: number[];
						values: number[];
						attrFlag: number[];
						attrData: number[];
					};
					z: {
						version: any;
						id: number;
						internalID: number;
						times: number[];
						values: number[];
						attrFlag: number[];
						attrData: number[];
					};
				};
			};
		}[]>;
		stacks: Map<number, {
			name: string;
			layers: {
				T: {
					id: number;
					attr: string;
					internalID: number;
					attrX: boolean;
					attrY: boolean;
					attrZ: boolean;
					containerBoneID: number;
					containerID: number;
					curves: {
						x: {
							version: any;
							id: number;
							internalID: number;
							times: number[];
							values: number[];
							attrFlag: number[];
							attrData: number[];
						};
						y: {
							version: any;
							id: number;
							internalID: number;
							times: number[];
							values: number[];
							attrFlag: number[];
							attrData: number[];
						};
						z: {
							version: any;
							id: number;
							internalID: number;
							times: number[];
							values: number[];
							attrFlag: number[];
							attrData: number[];
						};
					};
				};
				R: {
					id: number;
					attr: string;
					internalID: number;
					attrX: boolean;
					attrY: boolean;
					attrZ: boolean;
					containerBoneID: number;
					containerID: number;
					curves: {
						x: {
							version: any;
							id: number;
							internalID: number;
							times: number[];
							values: number[];
							attrFlag: number[];
							attrData: number[];
						};
						y: {
							version: any;
							id: number;
							internalID: number;
							times: number[];
							values: number[];
							attrFlag: number[];
							attrData: number[];
						};
						z: {
							version: any;
							id: number;
							internalID: number;
							times: number[];
							values: number[];
							attrFlag: number[];
							attrData: number[];
						};
					};
				};
				S: {
					id: number;
					attr: string;
					internalID: number;
					attrX: boolean;
					attrY: boolean;
					attrZ: boolean;
					containerBoneID: number;
					containerID: number;
					curves: {
						x: {
							version: any;
							id: number;
							internalID: number;
							times: number[];
							values: number[];
							attrFlag: number[];
							attrData: number[];
						};
						y: {
							version: any;
							id: number;
							internalID: number;
							times: number[];
							values: number[];
							attrFlag: number[];
							attrData: number[];
						};
						z: {
							version: any;
							id: number;
							internalID: number;
							times: number[];
							values: number[];
							attrFlag: number[];
							attrData: number[];
						};
					};
				};
			}[][];
			length: number;
			frames: number;
		}>;
		length: number;
		fps: number;
		frames: number;
	}} animations,
	 * @param {{skeleton: { bones: THREE.Bone[]}}} group
	 */
	function addAnimations( group, animations ) {

		if ( group.animations === undefined ) {

			group.animations = [];

		}

		var stacks = animations.stacks;

		for ( var key in stacks ) {

			var stack = stacks[ key ];

			/**
			 * @type {{
			 * name: string,
			 * fps: number,
			 * length: number,
			 * hierarchy: Array.<{
			 * 	parent: number,
			 * 	name: string,
			 * 	keys: Array.<{
			 * 		time: number,
			 * 		pos: Array.<number>,
			 * 		rot: Array.<number>,
			 * 		scl: Array.<number>
			 * 	}>
			 * }>
			 * }}
			 */
			var animationData = {
				name: stack.name,
				fps: 30,
				length: stack.length,
				hierarchy: []
			};

			var bones = group.skeleton.bones;

			for ( var bonesIndex = 0, bonesLength = bones.length; bonesIndex < bonesLength; ++ bonesIndex ) {

				var bone = bones[ bonesIndex ];

				var name = bone.name.replace( /.*:/, '' );
				var parentIndex = findIndex( bones, function ( parentBone ) {

					return bone.parent === parentBone;

				} );
				animationData.hierarchy.push( { parent: parentIndex, name: name, keys: [] } );

			}

			for ( var frame = 0; frame <= stack.frames; frame ++ ) {

				for ( var bonesIndex = 0, bonesLength = bones.length; bonesIndex < bonesLength; ++ bonesIndex ) {

					var bone = bones[ bonesIndex ];
					var boneIndex = bonesIndex;

					var animationNode = stack.layers[ 0 ][ boneIndex ];

					for ( var hierarchyIndex = 0, hierarchyLength = animationData.hierarchy.length; hierarchyIndex < hierarchyLength; ++ hierarchyIndex ) {

						var node = animationData.hierarchy[ hierarchyIndex ];

						if ( node.name === bone.name ) {

							node.keys.push( generateKey( animations, animationNode, bone, frame ) );

						}

					}

				}

			}

			group.animations.push( THREE.AnimationClip.parseAnimation( animationData, bones ) );

		}

	}

	var euler = new THREE.Euler();
	var quaternion = new THREE.Quaternion();

	/**
	 * @param {THREE.Bone} bone
	 */
	function generateKey( animations, animationNode, bone, frame ) {

		var key = {
			time: frame / animations.fps,
			pos: bone.position.toArray(),
			rot: bone.quaternion.toArray(),
			scl: bone.scale.toArray()
		};

		if ( animationNode === undefined ) return key;

		try {

			if ( hasCurve( animationNode, 'T' ) && hasKeyOnFrame( animationNode.T, frame ) ) {

				key.pos = [ animationNode.T.curves.x.values[ frame ], animationNode.T.curves.y.values[ frame ], animationNode.T.curves.z.values[ frame ] ];

			}

			if ( hasCurve( animationNode, 'R' ) && hasKeyOnFrame( animationNode.R, frame ) ) {

				var rotationX = animationNode.R.curves.x.values[ frame ];
				var rotationY = animationNode.R.curves.y.values[ frame ];
				var rotationZ = animationNode.R.curves.z.values[ frame ];

				quaternion.setFromEuler( euler.set( rotationX, rotationY, rotationZ, 'ZYX' ) );
				key.rot = quaternion.toArray();

			}

			if ( hasCurve( animationNode, 'S' ) && hasKeyOnFrame( animationNode.S, frame ) ) {

				key.scl = [ animationNode.S.curves.x.values[ frame ], animationNode.S.curves.y.values[ frame ], animationNode.S.curves.z.values[ frame ] ];

			}

		} catch ( error ) {

			// Curve is not fully plotted.
			console.log( 'THREE.FBXLoader: ', bone );
			console.log( 'THREE.FBXLoader: ', error );

		}

		return key;

	}

	var AXES = [ 'x', 'y', 'z' ];

	function hasCurve( animationNode, attribute ) {

		if ( animationNode === undefined ) {

			return false;

		}

		var attributeNode = animationNode[ attribute ];

		if ( ! attributeNode ) {

			return false;

		}

		return AXES.every( function ( key ) {

			return attributeNode.curves[ key ] !== null;

		} );

	}

	function hasKeyOnFrame( attributeNode, frame ) {

		return AXES.every( function ( key ) {

			return isKeyExistOnFrame( attributeNode.curves[ key ], frame );

		} );

	}

	function isKeyExistOnFrame( curve, frame ) {

		return curve.values[ frame ] !== undefined;

	}

	/**
	 * An instance of a Vertex with data for drawing vertices to the screen.
	 * @constructor
	 */
	function Vertex() {

		/**
		 * Position of the vertex.
		 * @type {THREE.Vector3}
		 */
		this.position = new THREE.Vector3();

		/**
		 * Normal of the vertex
		 * @type {THREE.Vector3}
		 */
		this.normal = new THREE.Vector3();

		/**
		 * Array of UV coordinates of the vertex.
		 * @type {Array of THREE.Vector2}
		 */
		this.uv = [];

		/**
		 * Color of the vertex
		 * @type {THREE.Vector3}
		 */
		this.color = new THREE.Vector3();

		/**
		 * Indices of the bones vertex is influenced by.
		 * @type {THREE.Vector4}
		 */
		this.skinIndices = new THREE.Vector4( 0, 0, 0, 0 );

		/**
		 * Weights that each bone influences the vertex.
		 * @type {THREE.Vector4}
		 */
		this.skinWeights = new THREE.Vector4( 0, 0, 0, 0 );

	}

	Object.assign( Vertex.prototype, {

		copy: function ( target ) {

			var returnVar = target || new Vertex();

			returnVar.position.copy( this.position );
			returnVar.normal.copy( this.normal );
			returnVar.uv.copy( this.uv );
			returnVar.skinIndices.copy( this.skinIndices );
			returnVar.skinWeights.copy( this.skinWeights );

			return returnVar;

		},

		flattenToBuffers: function ( vertexBuffer, normalBuffer, uvBuffers, colorBuffer, skinIndexBuffer, skinWeightBuffer ) {

			this.position.toArray( vertexBuffer, vertexBuffer.length );
			this.normal.toArray( normalBuffer, normalBuffer.length );

			for ( var i = 0; i < this.uv.length; i ++ ) {

				this.uv[ i ].toArray( uvBuffers[ i ], uvBuffers[ i ].length );

			}
			this.color.toArray( colorBuffer, colorBuffer.length );
			this.skinIndices.toArray( skinIndexBuffer, skinIndexBuffer.length );
			this.skinWeights.toArray( skinWeightBuffer, skinWeightBuffer.length );

		}

	} );

	/**
	 * @constructor
	 */
	function Triangle() {

		/**
		 * @type {{position: THREE.Vector3, normal: THREE.Vector3, uv: THREE.Vector2, skinIndices: THREE.Vector4, skinWeights: THREE.Vector4}[]}
		 */
		this.vertices = [];

	}

	Object.assign( Triangle.prototype, {

		copy: function ( target ) {

			var returnVar = target || new Triangle();

			for ( var i = 0; i < this.vertices.length; ++ i ) {

				 this.vertices[ i ].copy( returnVar.vertices[ i ] );

			}

			return returnVar;

		},

		flattenToBuffers: function ( vertexBuffer, normalBuffer, uvBuffers, colorBuffer, skinIndexBuffer, skinWeightBuffer ) {

			var vertices = this.vertices;

			for ( var i = 0, l = vertices.length; i < l; ++ i ) {

				vertices[ i ].flattenToBuffers( vertexBuffer, normalBuffer, uvBuffers, colorBuffer, skinIndexBuffer, skinWeightBuffer );

			}

		}

	} );

	/**
	 * @constructor
	 */
	function Face() {

		/**
		 * @type {{vertices: {position: THREE.Vector3, normal: THREE.Vector3, uv: THREE.Vector2, skinIndices: THREE.Vector4, skinWeights: THREE.Vector4}[]}[]}
		 */
		this.triangles = [];
		this.materialIndex = 0;

	}

	Object.assign( Face.prototype, {

		copy: function ( target ) {

			var returnVar = target || new Face();

			for ( var i = 0; i < this.triangles.length; ++ i ) {

				this.triangles[ i ].copy( returnVar.triangles[ i ] );

			}

			returnVar.materialIndex = this.materialIndex;

			return returnVar;

		},

		genTrianglesFromVertices: function ( vertexArray ) {

			for ( var i = 2; i < vertexArray.length; ++ i ) {

				var triangle = new Triangle();
				triangle.vertices[ 0 ] = vertexArray[ 0 ];
				triangle.vertices[ 1 ] = vertexArray[ i - 1 ];
				triangle.vertices[ 2 ] = vertexArray[ i ];
				this.triangles.push( triangle );

			}

		},

		flattenToBuffers: function ( vertexBuffer, normalBuffer, uvBuffers, colorBuffer, skinIndexBuffer, skinWeightBuffer, materialIndexBuffer ) {

			var triangles = this.triangles;
			var materialIndex = this.materialIndex;

			for ( var i = 0, l = triangles.length; i < l; ++ i ) {

				triangles[ i ].flattenToBuffers( vertexBuffer, normalBuffer, uvBuffers, colorBuffer, skinIndexBuffer, skinWeightBuffer );
				append( materialIndexBuffer, [ materialIndex, materialIndex, materialIndex ] );

			}

		}

	} );

	/**
	 * @constructor
	 */
	function Geometry() {

		/**
		 * @type {{triangles: {vertices: {position: THREE.Vector3, normal: THREE.Vector3, uv: Array of THREE.Vector2, skinIndices: THREE.Vector4, skinWeights: THREE.Vector4}[]}[], materialIndex: number}[]}
		 */
		this.faces = [];

		/**
		 * @type {{}|THREE.Skeleton}
		 */
		this.skeleton = null;

	}

	Object.assign( Geometry.prototype, {

		/**
		 * @returns	{{vertexBuffer: number[], normalBuffer: number[], uvBuffers: Array of number[], skinIndexBuffer: number[], skinWeightBuffer: number[], materialIndexBuffer: number[]}}
		 */
	 	flattenToBuffers: function () {

			var vertexBuffer = [];
			var normalBuffer = [];
			var uvBuffers = [];
			var colorBuffer = [];
			var skinIndexBuffer = [];
			var skinWeightBuffer = [];
			var materialIndexBuffer = [];

			var faces = this.faces;

			for ( var i = 0; i < faces[ 0 ].triangles[ 0 ].vertices[ 0 ].uv.length; i ++ ) {

				uvBuffers.push( [] );

			}

			for ( var i = 0, l = faces.length; i < l; ++ i ) {

				faces[ i ].flattenToBuffers( vertexBuffer, normalBuffer, uvBuffers, colorBuffer, skinIndexBuffer, skinWeightBuffer, materialIndexBuffer );

			}

			return {
				vertexBuffer: vertexBuffer,
				normalBuffer: normalBuffer,
				uvBuffers: uvBuffers,
				colorBuffer: colorBuffer,
				skinIndexBuffer: skinIndexBuffer,
				skinWeightBuffer: skinWeightBuffer,
				materialIndexBuffer: materialIndexBuffer
			};

		}

	} );

	function TextParser() {}

	Object.assign( TextParser.prototype, {

		getPrevNode: function () {

			return this.nodeStack[ this.currentIndent - 2 ];

		},

		getCurrentNode: function () {

			return this.nodeStack[ this.currentIndent - 1 ];

		},

		getCurrentProp: function () {

			return this.currentProp;

		},

		pushStack: function ( node ) {

			this.nodeStack.push( node );
			this.currentIndent += 1;

		},

		popStack: function () {

			this.nodeStack.pop();
			this.currentIndent -= 1;

		},

		setCurrentProp: function ( val, name ) {

			this.currentProp = val;
			this.currentPropName = name;

		},

		// ----------parse ---------------------------------------------------
		parse: function ( text ) {

			this.currentIndent = 0;
			this.allNodes = new FBXTree();
			this.nodeStack = [];
			this.currentProp = [];
			this.currentPropName = '';

			var split = text.split( '\n' );

			for ( var lineNum = 0, lineLength = split.length; lineNum < lineLength; lineNum ++ ) {

				var l = split[ lineNum ];

				// skip comment line
				if ( l.match( /^[\s\t]*;/ ) ) {

					continue;

				}

				// skip empty line
				if ( l.match( /^[\s\t]*$/ ) ) {

					continue;

				}

				// beginning of node
				var beginningOfNodeExp = new RegExp( '^\\t{' + this.currentIndent + '}(\\w+):(.*){', '' );
				var match = l.match( beginningOfNodeExp );

				if ( match ) {

					var nodeName = match[ 1 ].trim().replace( /^"/, '' ).replace( /"$/, '' );
					var nodeAttrs = match[ 2 ].split( ',' );

					for ( var i = 0, l = nodeAttrs.length; i < l; i ++ ) {

						nodeAttrs[ i ] = nodeAttrs[ i ].trim().replace( /^"/, '' ).replace( /"$/, '' );

					}

					this.parseNodeBegin( l, nodeName, nodeAttrs || null );
					continue;

				}

				// node's property
				var propExp = new RegExp( '^\\t{' + ( this.currentIndent ) + '}(\\w+):[\\s\\t\\r\\n](.*)' );
				var match = l.match( propExp );

				if ( match ) {

					var propName = match[ 1 ].replace( /^"/, '' ).replace( /"$/, '' ).trim();
					var propValue = match[ 2 ].replace( /^"/, '' ).replace( /"$/, '' ).trim();

					// for special case: base64 image data follows "Content: ," line
					//	Content: ,
					//	 "iVB..."
					if ( propName === 'Content' && propValue === ',' ) {

						propValue = split[ ++ lineNum ].replace( /"/g, '' ).trim();

					}

					this.parseNodeProperty( l, propName, propValue );
					continue;

				}

				// end of node
				var endOfNodeExp = new RegExp( '^\\t{' + ( this.currentIndent - 1 ) + '}}' );

				if ( l.match( endOfNodeExp ) ) {

					this.nodeEnd();
					continue;

				}

				// for special case,
				//
				//	  Vertices: *8670 {
				//		  a: 0.0356229953467846,13.9599733352661,-0.399196773.....(snip)
				// -0.0612030513584614,13.960485458374,-0.409748703241348,-0.10.....
				// 0.12490539252758,13.7450733184814,-0.454119384288788,0.09272.....
				// 0.0836158767342567,13.5432004928589,-0.435397416353226,0.028.....
				//
				// these case the lines must contiue with previous line
				if ( l.match( /^[^\s\t}]/ ) ) {

					this.parseNodePropertyContinued( l );

				}

			}

			return this.allNodes;

		},

		parseNodeBegin: function ( line, nodeName, nodeAttrs ) {

			// var nodeName = match[1];
			var node = { 'name': nodeName, properties: {}, 'subNodes': {} };
			var attrs = this.parseNodeAttr( nodeAttrs );
			var currentNode = this.getCurrentNode();

			// a top node
			if ( this.currentIndent === 0 ) {

				this.allNodes.add( nodeName, node );

			} else {

				// a subnode

				// already exists subnode, then append it
				if ( nodeName in currentNode.subNodes ) {

					var tmp = currentNode.subNodes[ nodeName ];

					// console.log( "duped entry found\nkey: " + nodeName + "\nvalue: " + propValue );
					if ( this.isFlattenNode( currentNode.subNodes[ nodeName ] ) ) {


						if ( attrs.id === '' ) {

							currentNode.subNodes[ nodeName ] = [];
							currentNode.subNodes[ nodeName ].push( tmp );

						} else {

							currentNode.subNodes[ nodeName ] = {};
							currentNode.subNodes[ nodeName ][ tmp.id ] = tmp;

						}

					}

					if ( attrs.id === '' ) {

						currentNode.subNodes[ nodeName ].push( node );

					} else {

						currentNode.subNodes[ nodeName ][ attrs.id ] = node;

					}

				} else if ( typeof attrs.id === 'number' || attrs.id.match( /^\d+$/ ) ) {

					currentNode.subNodes[ nodeName ] = {};
					currentNode.subNodes[ nodeName ][ attrs.id ] = node;

				} else {

					currentNode.subNodes[ nodeName ] = node;

				}

			}

			// for this		  ↓↓↓↓↓↓↓↓↓↓↓↓↓↓↓↓↓↓
			// NodeAttribute: 1001463072, "NodeAttribute::", "LimbNode" {
			if ( nodeAttrs ) {

				node.id = attrs.id;
				node.attrName = attrs.name;
				node.attrType = attrs.type;

			}

			this.pushStack( node );

		},

		parseNodeAttr: function ( attrs ) {

			var id = attrs[ 0 ];

			if ( attrs[ 0 ] !== '' ) {

				id = parseInt( attrs[ 0 ] );

				if ( isNaN( id ) ) {

					// PolygonVertexIndex: *16380 {
					id = attrs[ 0 ];

				}

			}

			var name = '', type = '';

			if ( attrs.length > 1 ) {

				name = attrs[ 1 ].replace( /^(\w+)::/, '' );
				type = attrs[ 2 ];

			}

			return { id: id, name: name, type: type };

		},

		parseNodeProperty: function ( line, propName, propValue ) {

			var currentNode = this.getCurrentNode();
			var parentName = currentNode.name;

			// special case parent node's is like "Properties70"
			// these children nodes must treat with careful
			if ( parentName !== undefined ) {

				var propMatch = parentName.match( /Properties(\d)+/ );
				if ( propMatch ) {

					this.parseNodeSpecialProperty( line, propName, propValue );
					return;

				}

			}

			// special case Connections
			if ( propName === 'C' ) {

				var connProps = propValue.split( ',' ).slice( 1 );
				var from = parseInt( connProps[ 0 ] );
				var to = parseInt( connProps[ 1 ] );

				var rest = propValue.split( ',' ).slice( 3 );

				propName = 'connections';
				propValue = [ from, to ];
				append( propValue, rest );

				if ( currentNode.properties[ propName ] === undefined ) {

					currentNode.properties[ propName ] = [];

				}

			}

			// special case Connections
			if ( propName === 'Node' ) {

				var id = parseInt( propValue );
				currentNode.properties.id = id;
				currentNode.id = id;

			}

			// already exists in properties, then append this
			if ( propName in currentNode.properties ) {

				// console.log( "duped entry found\nkey: " + propName + "\nvalue: " + propValue );
				if ( Array.isArray( currentNode.properties[ propName ] ) ) {

					currentNode.properties[ propName ].push( propValue );

				} else {

					currentNode.properties[ propName ] += propValue;

				}

			} else {

				// console.log( propName + ":  " + propValue );
				if ( Array.isArray( currentNode.properties[ propName ] ) ) {

					currentNode.properties[ propName ].push( propValue );

				} else {

					currentNode.properties[ propName ] = propValue;

				}

			}

			this.setCurrentProp( currentNode.properties, propName );

		},

		// TODO:
		parseNodePropertyContinued: function ( line ) {

			this.currentProp[ this.currentPropName ] += line;

		},

		parseNodeSpecialProperty: function ( line, propName, propValue ) {

			// split this
			// P: "Lcl Scaling", "Lcl Scaling", "", "A",1,1,1
			// into array like below
			// ["Lcl Scaling", "Lcl Scaling", "", "A", "1,1,1" ]
			var props = propValue.split( '",' );

			for ( var i = 0, l = props.length; i < l; i ++ ) {

				props[ i ] = props[ i ].trim().replace( /^\"/, '' ).replace( /\s/, '_' );

			}

			var innerPropName = props[ 0 ];
			var innerPropType1 = props[ 1 ];
			var innerPropType2 = props[ 2 ];
			var innerPropFlag = props[ 3 ];
			var innerPropValue = props[ 4 ];

			/*
			if ( innerPropValue === undefined ) {
				innerPropValue = props[3];
			}
			*/

			// cast value in its type
			switch ( innerPropType1 ) {

				case 'int':
					innerPropValue = parseInt( innerPropValue );
					break;

				case 'double':
					innerPropValue = parseFloat( innerPropValue );
					break;

				case 'ColorRGB':
				case 'Vector3D':
					innerPropValue = parseFloatArray( innerPropValue );
					break;

			}

			// CAUTION: these props must append to parent's parent
			this.getPrevNode().properties[ innerPropName ] = {

				'type': innerPropType1,
				'type2': innerPropType2,
				'flag': innerPropFlag,
				'value': innerPropValue

			};

			this.setCurrentProp( this.getPrevNode().properties, innerPropName );

		},

		nodeEnd: function () {

			this.popStack();

		},

		/* ---------------------------------------------------------------- */
		/*		util													  */
		isFlattenNode: function ( node ) {

			return ( 'subNodes' in node && 'properties' in node ) ? true : false;

		}

	} );

	// Binary format specification:
	//   https://code.blender.org/2013/08/fbx-binary-file-format-specification/
	//   https://wiki.rogiken.org/specifications/file-format/fbx/ (more detail but Japanese)
	function BinaryParser() {}

	Object.assign( BinaryParser.prototype, {

		/**
		 * Parses binary data and builds FBXTree as much compatible as possible with the one built by TextParser.
		 * @param {ArrayBuffer} buffer
		 * @returns {THREE.FBXTree}
		 */
		parse: function ( buffer ) {

			var reader = new BinaryReader( buffer );
			reader.skip( 23 ); // skip magic 23 bytes

			var version = reader.getUint32();

			console.log( 'THREE.FBXLoader: FBX binary version: ' + version );

			var allNodes = new FBXTree();

			while ( ! this.endOfContent( reader ) ) {

				var node = this.parseNode( reader, version );
				if ( node !== null ) allNodes.add( node.name, node );

			}

			return allNodes;

		},

		/**
		 * Checks if reader has reached the end of content.
		 * @param {BinaryReader} reader
		 * @returns {boolean}
		 */
		endOfContent: function ( reader ) {

			// footer size: 160bytes + 16-byte alignment padding
			// - 16bytes: magic
			// - padding til 16-byte alignment (at least 1byte?)
			//   (seems like some exporters embed fixed 15 or 16bytes?)
			// - 4bytes: magic
			// - 4bytes: version
			// - 120bytes: zero
			// - 16bytes: magic
			if ( reader.size() % 16 === 0 ) {

				return ( ( reader.getOffset() + 160 + 16 ) & ~ 0xf ) >= reader.size();

			} else {

				return reader.getOffset() + 160 + 16 >= reader.size();

			}

		},

		/**
		 * Parses Node as much compatible as possible with the one parsed by TextParser
		 * TODO: could be optimized more?
		 * @param {BinaryReader} reader
		 * @param {number} version
		 * @returns {Object} - Returns an Object as node, or null if NULL-record.
		 */
		parseNode: function ( reader, version ) {

			// The first three data sizes depends on version.
			var endOffset = ( version >= 7500 ) ? reader.getUint64() : reader.getUint32();
			var numProperties = ( version >= 7500 ) ? reader.getUint64() : reader.getUint32();
			var propertyListLen = ( version >= 7500 ) ? reader.getUint64() : reader.getUint32();
			var nameLen = reader.getUint8();
			var name = reader.getString( nameLen );

			// Regards this node as NULL-record if endOffset is zero
			if ( endOffset === 0 ) return null;

			var propertyList = [];

			for ( var i = 0; i < numProperties; i ++ ) {

				propertyList.push( this.parseProperty( reader ) );

			}

			// Regards the first three elements in propertyList as id, attrName, and attrType
			var id = propertyList.length > 0 ? propertyList[ 0 ] : '';
			var attrName = propertyList.length > 1 ? propertyList[ 1 ] : '';
			var attrType = propertyList.length > 2 ? propertyList[ 2 ] : '';

			var subNodes = {};
			var properties = {};

			var isSingleProperty = false;

			// if this node represents just a single property
			// like (name, 0) set or (name2, [0, 1, 2]) set of {name: 0, name2: [0, 1, 2]}
			if ( numProperties === 1 && reader.getOffset() === endOffset ) {

				isSingleProperty = true;

			}

			while ( endOffset > reader.getOffset() ) {

				var node = this.parseNode( reader, version );

				if ( node === null ) continue;

				// special case: child node is single property
				if ( node.singleProperty === true ) {

					var value = node.propertyList[ 0 ];

					if ( Array.isArray( value ) ) {

						// node represents
						//	Vertices: *3 {
						//		a: 0.01, 0.02, 0.03
						//	}
						// of text format here.

						node.properties[ node.name ] = node.propertyList[ 0 ];
						subNodes[ node.name ] = node;

						// Later phase expects single property array is in node.properties.a as String.
						// TODO: optimize
						node.properties.a = value.toString();

					} else {

						// node represents
						// 	Version: 100
						// of text format here.

						properties[ node.name ] = value;

					}

					continue;

				}

				// special case: connections
				if ( name === 'Connections' && node.name === 'C' ) {

					var array = [];

					// node.propertyList would be like
					// ["OO", 111264976, 144038752, "d|x"] (?, from, to, additional values)
					for ( var i = 1, il = node.propertyList.length; i < il; i ++ ) {

						array[ i - 1 ] = node.propertyList[ i ];

					}

					if ( properties.connections === undefined ) {

						properties.connections = [];

					}

					properties.connections.push( array );

					continue;

				}

				// special case: child node is Properties\d+
				if ( node.name.match( /^Properties\d+$/ ) ) {

					// move child node's properties to this node.

					var keys = Object.keys( node.properties );

					for ( var i = 0, il = keys.length; i < il; i ++ ) {

						var key = keys[ i ];
						properties[ key ] = node.properties[ key ];

					}

					continue;

				}

				// special case: properties
				if ( name.match( /^Properties\d+$/ ) && node.name === 'P' ) {

					var innerPropName = node.propertyList[ 0 ];
					var innerPropType1 = node.propertyList[ 1 ];
					var innerPropType2 = node.propertyList[ 2 ];
					var innerPropFlag = node.propertyList[ 3 ];
					var innerPropValue;

					if ( innerPropName.indexOf( 'Lcl ' ) === 0 ) innerPropName = innerPropName.replace( 'Lcl ', 'Lcl_' );
					if ( innerPropType1.indexOf( 'Lcl ' ) === 0 ) innerPropType1 = innerPropType1.replace( 'Lcl ', 'Lcl_' );

					if ( innerPropType1 === 'ColorRGB' || innerPropType1 === 'Vector' ||
						 innerPropType1 === 'Vector3D' || innerPropType1.indexOf( 'Lcl_' ) === 0 ) {

						innerPropValue = [
							node.propertyList[ 4 ],
							node.propertyList[ 5 ],
							node.propertyList[ 6 ]
						];

					} else {

						innerPropValue = node.propertyList[ 4 ];

					}

					if ( innerPropType1.indexOf( 'Lcl_' ) === 0 ) {

						innerPropValue = innerPropValue.toString();

					}

					// this will be copied to parent. see above.
					properties[ innerPropName ] = {

						'type': innerPropType1,
						'type2': innerPropType2,
						'flag': innerPropFlag,
						'value': innerPropValue

					};

					continue;

				}

				// standard case
				// follows TextParser's manner.
				if ( subNodes[ node.name ] === undefined ) {

					if ( typeof node.id === 'number' ) {

						subNodes[ node.name ] = {};
						subNodes[ node.name ][ node.id ] = node;

					} else {

						subNodes[ node.name ] = node;

					}

				} else {

					if ( node.id === '' ) {

						if ( ! Array.isArray( subNodes[ node.name ] ) ) {

							subNodes[ node.name ] = [ subNodes[ node.name ] ];

						}

						subNodes[ node.name ].push( node );

					} else {

						if ( subNodes[ node.name ][ node.id ] === undefined ) {

							subNodes[ node.name ][ node.id ] = node;

						} else {

							// conflict id. irregular?

							if ( ! Array.isArray( subNodes[ node.name ][ node.id ] ) ) {

								subNodes[ node.name ][ node.id ] = [ subNodes[ node.name ][ node.id ] ];

							}

							subNodes[ node.name ][ node.id ].push( node );

						}

					}

				}

			}

			return {

				singleProperty: isSingleProperty,
				id: id,
				attrName: attrName,
				attrType: attrType,
				name: name,
				properties: properties,
				propertyList: propertyList, // raw property list, would be used by parent
				subNodes: subNodes

			};

		},

		parseProperty: function ( reader ) {

			var type = reader.getChar();

			switch ( type ) {

				case 'F':
					return reader.getFloat32();

				case 'D':
					return reader.getFloat64();

				case 'L':
					return reader.getInt64();

				case 'I':
					return reader.getInt32();

				case 'Y':
					return reader.getInt16();

				case 'C':
					return reader.getBoolean();

				case 'f':
				case 'd':
				case 'l':
				case 'i':
				case 'b':

					var arrayLength = reader.getUint32();
					var encoding = reader.getUint32(); // 0: non-compressed, 1: compressed
					var compressedLength = reader.getUint32();

					if ( encoding === 0 ) {

						switch ( type ) {

							case 'f':
								return reader.getFloat32Array( arrayLength );

							case 'd':
								return reader.getFloat64Array( arrayLength );

							case 'l':
								return reader.getInt64Array( arrayLength );

							case 'i':
								return reader.getInt32Array( arrayLength );

							case 'b':
								return reader.getBooleanArray( arrayLength );

						}

					}

					if ( window.Zlib === undefined ) {

						throw new Error( 'THREE.FBXLoader: External library Inflate.min.js required, obtain or import from https://github.com/imaya/zlib.js' );

					}

					var inflate = new Zlib.Inflate( new Uint8Array( reader.getArrayBuffer( compressedLength ) ) ); // eslint-disable-line no-undef
					var reader2 = new BinaryReader( inflate.decompress().buffer );

					switch ( type ) {

						case 'f':
							return reader2.getFloat32Array( arrayLength );

						case 'd':
							return reader2.getFloat64Array( arrayLength );

						case 'l':
							return reader2.getInt64Array( arrayLength );

						case 'i':
							return reader2.getInt32Array( arrayLength );

						case 'b':
							return reader2.getBooleanArray( arrayLength );

					}

				case 'S':
					var length = reader.getUint32();
					return reader.getString( length );

				case 'R':
					var length = reader.getUint32();
					return reader.getArrayBuffer( length );

				default:
					throw new Error( 'THREE.FBXLoader: Unknown property type ' + type );

			}

		}

	} );


	function BinaryReader( buffer, littleEndian ) {

		this.dv = new DataView( buffer );
		this.offset = 0;
		this.littleEndian = ( littleEndian !== undefined ) ? littleEndian : true;

	}

	Object.assign( BinaryReader.prototype, {

		getOffset: function () {

			return this.offset;

		},

		size: function () {

			return this.dv.buffer.byteLength;

		},

		skip: function ( length ) {

			this.offset += length;

		},

		// seems like true/false representation depends on exporter.
		//   true: 1 or 'Y'(=0x59), false: 0 or 'T'(=0x54)
		// then sees LSB.
		getBoolean: function () {

			return ( this.getUint8() & 1 ) === 1;

		},

		getBooleanArray: function ( size ) {

			var a = [];

			for ( var i = 0; i < size; i ++ ) {

				a.push( this.getBoolean() );

			}

			return a;

		},

		getInt8: function () {

			var value = this.dv.getInt8( this.offset );
			this.offset += 1;
			return value;

		},

		getInt8Array: function ( size ) {

			var a = [];

			for ( var i = 0; i < size; i ++ ) {

				a.push( this.getInt8() );

			}

			return a;

		},

		getUint8: function () {

			var value = this.dv.getUint8( this.offset );
			this.offset += 1;
			return value;

		},

		getUint8Array: function ( size ) {

			var a = [];

			for ( var i = 0; i < size; i ++ ) {

				a.push( this.getUint8() );

			}

			return a;

		},

		getInt16: function () {

			var value = this.dv.getInt16( this.offset, this.littleEndian );
			this.offset += 2;
			return value;

		},

		getInt16Array: function ( size ) {

			var a = [];

			for ( var i = 0; i < size; i ++ ) {

				a.push( this.getInt16() );

			}

			return a;

		},

		getUint16: function () {

			var value = this.dv.getUint16( this.offset, this.littleEndian );
			this.offset += 2;
			return value;

		},

		getUint16Array: function ( size ) {

			var a = [];

			for ( var i = 0; i < size; i ++ ) {

				a.push( this.getUint16() );

			}

			return a;

		},

		getInt32: function () {

			var value = this.dv.getInt32( this.offset, this.littleEndian );
			this.offset += 4;
			return value;

		},

		getInt32Array: function ( size ) {

			var a = [];

			for ( var i = 0; i < size; i ++ ) {

				a.push( this.getInt32() );

			}

			return a;

		},

		getUint32: function () {

			var value = this.dv.getUint32( this.offset, this.littleEndian );
			this.offset += 4;
			return value;

		},

		getUint32Array: function ( size ) {

			var a = [];

			for ( var i = 0; i < size; i ++ ) {

				a.push( this.getUint32() );

			}

			return a;

		},

		// JavaScript doesn't support 64-bit integer so attempting to calculate by ourselves.
		// 1 << 32 will return 1 so using multiply operation instead here.
		// There'd be a possibility that this method returns wrong value if the value
		// is out of the range between Number.MAX_SAFE_INTEGER and Number.MIN_SAFE_INTEGER.
		// TODO: safely handle 64-bit integer
		getInt64: function () {

			var low, high;

			if ( this.littleEndian ) {

				low = this.getUint32();
				high = this.getUint32();

			} else {

				high = this.getUint32();
				low = this.getUint32();

			}

			// calculate negative value
			if ( high & 0x80000000 ) {

				high = ~ high & 0xFFFFFFFF;
				low = ~ low & 0xFFFFFFFF;

				if ( low === 0xFFFFFFFF ) high = ( high + 1 ) & 0xFFFFFFFF;

				low = ( low + 1 ) & 0xFFFFFFFF;

				return - ( high * 0x100000000 + low );

			}

			return high * 0x100000000 + low;

		},

		getInt64Array: function ( size ) {

			var a = [];

			for ( var i = 0; i < size; i ++ ) {

				a.push( this.getInt64() );

			}

			return a;

		},

		// Note: see getInt64() comment
		getUint64: function () {

			var low, high;

			if ( this.littleEndian ) {

				low = this.getUint32();
				high = this.getUint32();

			} else {

				high = this.getUint32();
				low = this.getUint32();

			}

			return high * 0x100000000 + low;

		},

		getUint64Array: function ( size ) {

			var a = [];

			for ( var i = 0; i < size; i ++ ) {

				a.push( this.getUint64() );

			}

			return a;

		},

		getFloat32: function () {

			var value = this.dv.getFloat32( this.offset, this.littleEndian );
			this.offset += 4;
			return value;

		},

		getFloat32Array: function ( size ) {

			var a = [];

			for ( var i = 0; i < size; i ++ ) {

				a.push( this.getFloat32() );

			}

			return a;

		},

		getFloat64: function () {

			var value = this.dv.getFloat64( this.offset, this.littleEndian );
			this.offset += 8;
			return value;

		},

		getFloat64Array: function ( size ) {

			var a = [];

			for ( var i = 0; i < size; i ++ ) {

				a.push( this.getFloat64() );

			}

			return a;

		},

		getArrayBuffer: function ( size ) {

			var value = this.dv.buffer.slice( this.offset, this.offset + size );
			this.offset += size;
			return value;

		},

		getChar: function () {

			return String.fromCharCode( this.getUint8() );

		},

		getString: function ( size ) {

			var s = '';

			while ( size > 0 ) {

				var value = this.getUint8();
				size --;

				if ( value === 0 ) break;

				s += String.fromCharCode( value );

			}

			// Manage UTF8 encoding
			s = decodeURIComponent( escape( s ) );

			this.skip( size );

			return s;

		}

	} );


	function FBXTree() {}

	Object.assign( FBXTree.prototype, {

		add: function ( key, val ) {

			this[ key ] = val;

		},

		searchConnectionParent: function ( id ) {

			if ( this.__cache_search_connection_parent === undefined ) {

				this.__cache_search_connection_parent = [];

			}

			if ( this.__cache_search_connection_parent[ id ] !== undefined ) {

				return this.__cache_search_connection_parent[ id ];

			} else {

				this.__cache_search_connection_parent[ id ] = [];

			}

			var conns = this.Connections.properties.connections;

			var results = [];
			for ( var i = 0; i < conns.length; ++ i ) {

				if ( conns[ i ][ 0 ] == id ) {

					// 0 means scene root
					var res = conns[ i ][ 1 ] === 0 ? - 1 : conns[ i ][ 1 ];
					results.push( res );

				}

			}

			if ( results.length > 0 ) {

				append( this.__cache_search_connection_parent[ id ], results );
				return results;

			} else {

				this.__cache_search_connection_parent[ id ] = [ - 1 ];
				return [ - 1 ];

			}

		},

		searchConnectionChildren: function ( id ) {

			if ( this.__cache_search_connection_children === undefined ) {

				this.__cache_search_connection_children = [];

			}

			if ( this.__cache_search_connection_children[ id ] !== undefined ) {

				return this.__cache_search_connection_children[ id ];

			} else {

				this.__cache_search_connection_children[ id ] = [];

			}

			var conns = this.Connections.properties.connections;

			var res = [];
			for ( var i = 0; i < conns.length; ++ i ) {

				if ( conns[ i ][ 1 ] == id ) {

					// 0 means scene root
					res.push( conns[ i ][ 0 ] === 0 ? - 1 : conns[ i ][ 0 ] );
					// there may more than one kid, then search to the end

				}

			}

			if ( res.length > 0 ) {

				append( this.__cache_search_connection_children[ id ], res );
				return res;

			} else {

				this.__cache_search_connection_children[ id ] = [ ];
				return [ ];

			}

		},

		searchConnectionType: function ( id, to ) {

			var key = id + ',' + to; // TODO: to hash
			if ( this.__cache_search_connection_type === undefined ) {

				this.__cache_search_connection_type = {};

			}

			if ( this.__cache_search_connection_type[ key ] !== undefined ) {

				return this.__cache_search_connection_type[ key ];

			} else {

				this.__cache_search_connection_type[ key ] = '';

			}

			var conns = this.Connections.properties.connections;

			for ( var i = 0; i < conns.length; ++ i ) {

				if ( conns[ i ][ 0 ] == id && conns[ i ][ 1 ] == to ) {

					// 0 means scene root
					this.__cache_search_connection_type[ key ] = conns[ i ][ 2 ];
					return conns[ i ][ 2 ];

				}

			}

			this.__cache_search_connection_type[ id ] = null;
			return null;

		}

	} );


	/**
	 * @param {ArrayBuffer} buffer
	 * @returns {boolean}
	 */
	function isFbxFormatBinary( buffer ) {

		var CORRECT = 'Kaydara FBX Binary  \0';

		return buffer.byteLength >= CORRECT.length && CORRECT === convertArrayBufferToString( buffer, 0, CORRECT.length );

	}

	/**
	 * @returns {boolean}
	 */
	function isFbxFormatASCII( text ) {

		var CORRECT = [ 'K', 'a', 'y', 'd', 'a', 'r', 'a', '\\', 'F', 'B', 'X', '\\', 'B', 'i', 'n', 'a', 'r', 'y', '\\', '\\' ];

		var cursor = 0;

		function read( offset ) {

			var result = text[ offset - 1 ];
			text = text.slice( cursor + offset );
			cursor ++;
			return result;

		}

		for ( var i = 0; i < CORRECT.length; ++ i ) {

			var num = read( 1 );
			if ( num === CORRECT[ i ] ) {

				return false;

			}

		}

		return true;

	}

	/**
	 * @returns {number}
	 */
	function getFbxVersion( text ) {

		var versionRegExp = /FBXVersion: (\d+)/;
		var match = text.match( versionRegExp );
		if ( match ) {

			var version = parseInt( match[ 1 ] );
			return version;

		}
		throw new Error( 'THREE.FBXLoader: Cannot find the version number for the file given.' );

	}

	/**
	 * Converts FBX ticks into real time seconds.
	 * @param {number} time - FBX tick timestamp to convert.
	 * @returns {number} - FBX tick in real world time.
	 */
	function convertFBXTimeToSeconds( time ) {

		// Constant is FBX ticks per second.
		return time / 46186158000;

	}

	/**
	 * Parses comma separated list of float numbers and returns them in an array.
	 * @example
	 * // Returns [ 5.6, 9.4, 2.5, 1.4 ]
	 * parseFloatArray( "5.6,9.4,2.5,1.4" )
	 * @returns {number[]}
	 */
	function parseFloatArray( string ) {

		var array = string.split( ',' );

		for ( var i = 0, l = array.length; i < l; i ++ ) {

			array[ i ] = parseFloat( array[ i ] );

		}

		return array;

	}

	/**
	 * Parses comma separated list of int numbers and returns them in an array.
	 * @example
	 * // Returns [ 5, 8, 2, 3 ]
	 * parseFloatArray( "5,8,2,3" )
	 * @returns {number[]}
	 */
	function parseIntArray( string ) {

		var array = string.split( ',' );

		for ( var i = 0, l = array.length; i < l; i ++ ) {

			array[ i ] = parseInt( array[ i ] );

		}

		return array;

	}

	/**
	 * Parses Vector3 property from FBXTree.  Property is given as .value.x, .value.y, etc.
	 * @param {FBXVector3} property - Property to parse as Vector3.
	 * @returns {THREE.Vector3}
	 */
	function parseVector3( property ) {

		return new THREE.Vector3().fromArray( property.value );

	}

	/**
	 * Parses Color property from FBXTree.  Property is given as .value.x, .value.y, etc.
	 * @param {FBXVector3} property - Property to parse as Color.
	 * @returns {THREE.Color}
	 */
	function parseColor( property ) {

		return new THREE.Color().fromArray( property.value );

	}

	function parseMatrixArray( floatString ) {

		return new THREE.Matrix4().fromArray( parseFloatArray( floatString ) );

	}

	/**
	 * Converts ArrayBuffer to String.
	 * @param {ArrayBuffer} buffer
	 * @param {number} from
	 * @param {number} to
	 * @returns {String}
	 */
	function convertArrayBufferToString( buffer, from, to ) {

		if ( from === undefined ) from = 0;
		if ( to === undefined ) to = buffer.byteLength;

		var array = new Uint8Array( buffer, from, to );

		if ( window.TextDecoder !== undefined ) {

			return new TextDecoder().decode( array );

		}

		var s = '';

		for ( var i = 0, il = array.length; i < il; i ++ ) {

			s += String.fromCharCode( array[ i ] );

		}

		return s;

	}

	/**
	 * Converts number from degrees into radians.
	 * @param {number} value
	 * @returns {number}
	 */
	function degreeToRadian( value ) {

		return value * DEG2RAD;

	}

	var DEG2RAD = Math.PI / 180;

	//

	function findIndex( array, func ) {

		for ( var i = 0, l = array.length; i < l; i ++ ) {

			if ( func( array[ i ] ) ) return i;

		}

		return - 1;

	}

	function append( a, b ) {

		for ( var i = 0, j = a.length, l = b.length; i < l; i ++, j ++ ) {

			a[ j ] = b[ i ];

		}

	}

	function slice( a, b, from, to ) {

		for ( var i = from, j = 0; i < to; i ++, j ++ ) {

			a[ j ] = b[ i ];

		}

		return a;

	}

} )();<|MERGE_RESOLUTION|>--- conflicted
+++ resolved
@@ -885,16 +885,10 @@
 
 			if ( uvInfo ) {
 
-<<<<<<< HEAD
+				var uvTemp = new THREE.Vector2();
+
 				for ( var i = 0; i < uvInfo.length; i ++ ) {
 
-					uvTemp = new THREE.Vector2();
-=======
-				var uvTemp = new THREE.Vector2();
-
-				for ( var i = 0; i < uvInfo.length; i ++ ) {
-
->>>>>>> 20a821c7
 					vertex.uv.push( uvTemp.fromArray( getData( polygonVertexIndex, polygonIndex, vertexIndex, uvInfo[ i ] ) ) );
 
 				}
