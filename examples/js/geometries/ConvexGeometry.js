<<<<<<< HEAD
THREE.ConvexBufferGeometry = function ( points ) {
=======
// ConvexGeometry

THREE.ConvexGeometry = function ( points ) {
>>>>>>> fbeb3de7

	THREE.BufferGeometry.call( this );

	// buffers

	var vertices = [];
	var normals = [];

	if ( THREE.ConvexHull === undefined ) {

		console.error( 'THREE.ConvexBufferGeometry: ConvexBufferGeometry relies on THREE.ConvexHull' );

	}

	var convexHull = new THREE.ConvexHull().setFromPoints( points );

	// generate vertices and normals

	var faces = convexHull.faces;

	for ( var i = 0; i < faces.length; i ++ ) {

		var face = faces[ i ];
		var edge = face.edge;

		// we move along a doubly-connected edge list to access all face points (see HalfEdge docs)

		do {

			var point = edge.head().point;

			vertices.push( point.x, point.y, point.z );
			normals.push( face.normal.x, face.normal.y, face.normal.z );

			edge = edge.next;

		} while ( edge !== face.edge );

	}

	// build geometry

	this.setAttribute( 'position', new THREE.Float32BufferAttribute( vertices, 3 ) );
	this.setAttribute( 'normal', new THREE.Float32BufferAttribute( normals, 3 ) );

};

THREE.ConvexGeometry.prototype = Object.create( THREE.BufferGeometry.prototype );
THREE.ConvexGeometry.prototype.constructor = THREE.ConvexGeometry;<|MERGE_RESOLUTION|>--- conflicted
+++ resolved
@@ -1,10 +1,6 @@
-<<<<<<< HEAD
-THREE.ConvexBufferGeometry = function ( points ) {
-=======
 // ConvexGeometry
 
 THREE.ConvexGeometry = function ( points ) {
->>>>>>> fbeb3de7
 
 	THREE.BufferGeometry.call( this );
 
