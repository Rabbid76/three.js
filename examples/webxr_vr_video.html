<!DOCTYPE html>
<html lang="en">
	<head>
		<title>three.js vr - 360 stereo video</title>
		<meta charset="utf-8">
		<meta name="viewport" content="width=device-width, initial-scale=1.0, user-scalable=no">
		<link type="text/css" rel="stylesheet" href="main.css">
	</head>
	<body>
		<div id="container"></div>

		<div id="info">
			<a href="https://threejs.org" target="_blank" rel="noopener">three.js</a> vr - 360 stereo video<br />
			stereoscopic panoramic render by <a href="http://pedrofe.com/rendering-for-oculus-rift-with-arnold/" target="_blank" rel="noopener">pedrofe</a>. scene from <a href="http://www.meryproject.com/" target="_blank" rel="noopener">mery project</a>.
		</div>

		<video id="video" loop muted crossOrigin="anonymous" playsinline style="display:none">
			<source src="textures/MaryOculus.webm">
			<source src="textures/MaryOculus.mp4">
		</video>

		<script type="module">

			import * as THREE from '../build/three.module.js';
			import { VRButton } from './jsm/webxr/VRButton.js';

			let camera, scene, renderer;

			init();
			animate();

			function init() {

<<<<<<< HEAD
				var container = document.getElementById( 'container' );
=======
				const container = document.getElementById( 'container' );
				container.addEventListener( 'click', function () {

					video.play();

				} );
>>>>>>> 36a8b44a

				camera = new THREE.PerspectiveCamera( 70, window.innerWidth / window.innerHeight, 1, 2000 );
				camera.layers.enable( 1 ); // render left view when no stereo available

				// video

				const video = document.getElementById( 'video' );
				video.play();

<<<<<<< HEAD
				var texture = new THREE.VideoTexture( video );
=======
				const texture = new THREE.Texture( video );

				setInterval( function () {

					if ( video.readyState >= video.HAVE_CURRENT_DATA ) {

						texture.needsUpdate = true;

					}

				}, 1000 / 24 );
>>>>>>> 36a8b44a

				scene = new THREE.Scene();
				scene.background = new THREE.Color( 0x101010 );

				// left

				const geometry1 = new THREE.SphereBufferGeometry( 500, 60, 40 );
				// invert the geometry on the x-axis so that all of the faces point inward
				geometry1.scale( - 1, 1, 1 );

				const uvs1 = geometry1.attributes.uv.array;

				for ( let i = 0; i < uvs1.length; i += 2 ) {

					uvs1[ i ] *= 0.5;

				}

				const material1 = new THREE.MeshBasicMaterial( { map: texture } );

				const mesh1 = new THREE.Mesh( geometry1, material1 );
				mesh1.rotation.y = - Math.PI / 2;
				mesh1.layers.set( 1 ); // display in left eye only
				scene.add( mesh1 );

				// right

				const geometry2 = new THREE.SphereBufferGeometry( 500, 60, 40 );
				geometry2.scale( - 1, 1, 1 );

				const uvs2 = geometry2.attributes.uv.array;

				for ( let i = 0; i < uvs2.length; i += 2 ) {

					uvs2[ i ] *= 0.5;
					uvs2[ i ] += 0.5;

				}

				const material2 = new THREE.MeshBasicMaterial( { map: texture } );

				const mesh2 = new THREE.Mesh( geometry2, material2 );
				mesh2.rotation.y = - Math.PI / 2;
				mesh2.layers.set( 2 ); // display in right eye only
				scene.add( mesh2 );

				//

				renderer = new THREE.WebGLRenderer();
				renderer.setPixelRatio( window.devicePixelRatio );
				renderer.setSize( window.innerWidth, window.innerHeight );
				renderer.xr.enabled = true;
				renderer.xr.setReferenceSpaceType( 'local' );
				container.appendChild( renderer.domElement );

				document.body.appendChild( VRButton.createButton( renderer ) );

				//

				window.addEventListener( 'resize', onWindowResize, false );

			}

			function onWindowResize() {

				camera.aspect = window.innerWidth / window.innerHeight;
				camera.updateProjectionMatrix();

				renderer.setSize( window.innerWidth, window.innerHeight );

			}

			function animate() {

				renderer.setAnimationLoop( render );

			}

			function render() {

				renderer.render( scene, camera );

			}

		</script>
	</body>
</html><|MERGE_RESOLUTION|>--- conflicted
+++ resolved
@@ -31,16 +31,12 @@
 
 			function init() {
 
-<<<<<<< HEAD
-				var container = document.getElementById( 'container' );
-=======
 				const container = document.getElementById( 'container' );
 				container.addEventListener( 'click', function () {
 
 					video.play();
 
 				} );
->>>>>>> 36a8b44a
 
 				camera = new THREE.PerspectiveCamera( 70, window.innerWidth / window.innerHeight, 1, 2000 );
 				camera.layers.enable( 1 ); // render left view when no stereo available
@@ -50,22 +46,8 @@
 				const video = document.getElementById( 'video' );
 				video.play();
 
-<<<<<<< HEAD
-				var texture = new THREE.VideoTexture( video );
-=======
-				const texture = new THREE.Texture( video );
-
-				setInterval( function () {
-
-					if ( video.readyState >= video.HAVE_CURRENT_DATA ) {
-
-						texture.needsUpdate = true;
-
-					}
-
-				}, 1000 / 24 );
->>>>>>> 36a8b44a
-
+				const texture = new THREE.VideoTexture( video );
+        
 				scene = new THREE.Scene();
 				scene.background = new THREE.Color( 0x101010 );
 
