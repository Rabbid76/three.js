--- conflicted
+++ resolved
@@ -584,9 +584,9 @@
 
 			if ( typeof image === 'string' ) {
 
-				var url = image;
-
-				var path = /^(\/\/)|([a-z]+:(\/\/)?)/i.test( url ) ? url : scope.resourcePath + url;
+				const url = image;
+
+				const path = /^(\/\/)|([a-z]+:(\/\/)?)/i.test( url ) ? url : scope.resourcePath + url;
 
 				return loadImage( path );
 
@@ -632,15 +632,11 @@
 
 						const currentUrl = url[ j ];
 
-<<<<<<< HEAD
-						var deserializedImage = deserializeImage( currentUrl );
+						const deserializedImage = deserializeImage( currentUrl );
 
 						if ( deserializedImage !== null ) {
 
 							if ( deserializedImage instanceof HTMLImageElement ) {
-=======
-						const path = /^(\/\/)|([a-z]+:(\/\/)?)/i.test( currentUrl ) ? currentUrl : scope.resourcePath + currentUrl;
->>>>>>> ff60cb59
 
 								images[ image.uuid ].push( deserializedImage );
 
@@ -660,13 +656,9 @@
 
 					// load single image
 
-<<<<<<< HEAD
-					var deserializedImage = deserializeImage( image.url );
+					const deserializedImage = deserializeImage( image.url );
 
 					if ( deserializedImage !== null ) {
-=======
-					const path = /^(\/\/)|([a-z]+:(\/\/)?)/i.test( image.url ) ? image.url : scope.resourcePath + image.url;
->>>>>>> ff60cb59
 
 						images[ image.uuid ] = deserializedImage;
 
@@ -714,12 +706,8 @@
 
 				}
 
-<<<<<<< HEAD
-				var texture;
-				var image = images[ data.image ];
-=======
 				let texture;
->>>>>>> ff60cb59
+				const image = images[ data.image ];
 
 				if ( Array.isArray( image ) ) {
 
@@ -1160,8 +1148,7 @@
 	LinearMipmapLinearFilter: LinearMipmapLinearFilter
 };
 
-<<<<<<< HEAD
-var TYPED_ARRAYS = {
+const TYPED_ARRAYS = {
 	Int8Array: Int8Array,
 	Uint8Array: Uint8Array,
 	// Workaround for IE11 pre KB2929437. See #11440
@@ -1174,6 +1161,4 @@
 	Float64Array: Float64Array
 };
 
-=======
->>>>>>> ff60cb59
 export { ObjectLoader };