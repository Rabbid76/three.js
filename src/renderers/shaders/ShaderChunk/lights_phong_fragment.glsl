vec3 diffuse = diffuseColor.rgb;

#ifdef METAL

	diffuse = vec3( 0.0 );

#endif

#if defined( ENERGY_PRESERVING_RGB )

	diffuse *= whiteCompliment( specular );

#elif defined( ENERGY_PRESERVING_MONOCHROME )

	diffuse *= whiteCompliment( luminance( specular ) );

#endif

GeometricContext geometry = GeometricContext( -vViewPosition, normal, normalize(vViewPosition ) );

ReflectedLight directReflectedLight = ReflectedLight( vec3( 0.0 ), vec3( 0.0 ) );
ReflectedLight indirectReflectedLight = ReflectedLight( vec3( 0.0 ), vec3( 0.0 ) );

#if MAX_POINT_LIGHTS > 0

	for ( int i = 0; i < MAX_POINT_LIGHTS; i ++ ) {

		IncidentLight directLight;

		getPointDirectLight( pointLights[ i ], geometry, directLight );

		BRDF_Lambert( directLight, geometry, diffuse, directReflectedLight );
		//BRDF_OrenNayar( directLight, geometry, diffuse, 0.5, directReflectedLight );

		BRDF_BlinnPhong( directLight, geometry, specular, shininess, directReflectedLight );

	}

#endif

#if MAX_SPOT_LIGHTS > 0

	for ( int i = 0; i < MAX_SPOT_LIGHTS; i ++ ) {

		IncidentLight directLight;

		getSpotDirectLight( spotLights[ i ], geometry, directLight );

		BRDF_Lambert( directLight, geometry, diffuse, directReflectedLight );
		//BRDF_OrenNayar( directLight, geometry, diffuse, 0.5, directReflectedLight );

		BRDF_BlinnPhong( directLight, geometry, specular, shininess, directReflectedLight );

	}

#endif

#if MAX_DIR_LIGHTS > 0

	for ( int i = 0; i < MAX_DIR_LIGHTS; i ++ ) {

		IncidentLight directLight;

		getDirectionalDirectLight( directionalLights[ i ], geometry, directLight );

		BRDF_Lambert( directLight, geometry, diffuse, directReflectedLight );
		//BRDF_OrenNayar( directLight, geometry, diffuse, 0.5, directReflectedLight );

		BRDF_BlinnPhong( directLight, geometry, specular, shininess, directReflectedLight );

	}

#endif

#if MAX_HEMI_LIGHTS > 0

	for( int i = 0; i < MAX_HEMI_LIGHTS; i ++ ) {

		IncidentLight indirectLight;

<<<<<<< HEAD
		getHemisphereIndirectLight( hemisphereLights[ i ], geometry, indirectLight );

		BRDF_Lambert( indirectLight, geometry, diffuse, indirectReflectedLight );
		//BRDF_OrenNayar( indirectLight, geometry, diffuse, 0.5, indirectReflectedLight );

	}

#endif


outgoingLight +=
	directReflectedLight.specular + directReflectedLight.diffuse +
	indirectReflectedLight.specular + indirectReflectedLight.diffuse +
	totalEmissiveLight;
=======
#endif
>>>>>>> 8f9ab7a3
<|MERGE_RESOLUTION|>--- conflicted
+++ resolved
@@ -57,7 +57,7 @@
 
 #if MAX_DIR_LIGHTS > 0
 
-	for ( int i = 0; i < MAX_DIR_LIGHTS; i ++ ) {
+	for( int i = 0; i < MAX_DIR_LIGHTS; i ++ ) {
 
 		IncidentLight directLight;
 
@@ -78,7 +78,6 @@
 
 		IncidentLight indirectLight;
 
-<<<<<<< HEAD
 		getHemisphereIndirectLight( hemisphereLights[ i ], geometry, indirectLight );
 
 		BRDF_Lambert( indirectLight, geometry, diffuse, indirectReflectedLight );
@@ -86,13 +85,4 @@
 
 	}
 
-#endif
-
-
-outgoingLight +=
-	directReflectedLight.specular + directReflectedLight.diffuse +
-	indirectReflectedLight.specular + indirectReflectedLight.diffuse +
-	totalEmissiveLight;
-=======
-#endif
->>>>>>> 8f9ab7a3
+#endif