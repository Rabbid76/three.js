/**
 * @author supereggbert / http://www.paulbrunt.co.uk/
 * @author mrdoob / http://mrdoob.com/
 * @author alteredq / http://alteredqualia.com/
 */

THREE.WebGLRenderer = function ( parameters ) {

	// Currently you can use just up to 4 directional / point lights total.
	// Chrome barfs on shader linking when there are more than 4 lights :(

	// The problem comes from shader using too many varying vectors.

	// This is not GPU limitation as the same shader works ok in Firefox
	// and Chrome with "--use-gl=desktop" flag.

	// Difference comes from Chrome on Windows using by default ANGLE,
	// thus going DirectX9 route (while FF uses OpenGL).

	// See http://code.google.com/p/chromium/issues/detail?id=63491

	var _canvas = document.createElement( 'canvas' ), _gl,
	_oldProgram, _uberProgram,
	_modelViewMatrix = new THREE.Matrix4(), _normalMatrix,

	_viewMatrixArray = new Float32Array(16),
	_modelViewMatrixArray = new Float32Array(16),
	_projectionMatrixArray = new Float32Array(16),
	_normalMatrixArray = new Float32Array(9),
	_objectMatrixArray = new Float32Array(16),

	// ubershader material constants

	BASIC = 0, LAMBERT = 1, PHONG = 2,

	// heuristics to create shader parameters according to lights in the scene
	// (not to blow over maxLights budget)

<<<<<<< HEAD
	maxLightCount = allocateLights( parameters.scene, 4 );
	fog = parameters.scene ? parameters.scene.fog : null,
	
	antialias = parameters.antialias != undefined ? parameters.antialias : true,
	
	clearColor = parameters.clearColor ? new THREE.Color( parameters.clearColor ) : new THREE.Color( 0x000000 ),
	clearAlpha = parameters.clearAlpha ? parameters.clearAlpha : 0;
	
=======
	maxLightCount = allocateLights( scene, 4 );
	fog = scene ? scene.fog : null,

	aa = antialias != undefined ? antialias : true;

>>>>>>> b086c2c5
	this.domElement = _canvas;
	this.autoClear = true;

	initGL( antialias, clearColor, clearAlpha );

	_uberProgram = initUbershader( maxLightCount.directional, maxLightCount.point, fog );
	_oldProgram = _uberProgram;

	//alert( dumpObject( getGLParams() ) );

	this.setSize = function ( width, height ) {

		_canvas.width = width;
		_canvas.height = height;
		_gl.viewport( 0, 0, _canvas.width, _canvas.height );

	};

	this.setClearColor = function( hex, alpha ) {
		
		var color = new THREE.Color( hex );
		_gl.clearColor( color.r, color.g, color.b, alpha );
		
	};
	
	this.clear = function () {

		_gl.clear( _gl.COLOR_BUFFER_BIT | _gl.DEPTH_BUFFER_BIT );

	};

	this.setupLights = function ( program, lights ) {

		var l, ll, light, r, g, b,
			ambientLights = [], pointLights = [], directionalLights = [],
			colors = [], positions = [];

		_gl.uniform1i( program.uniforms.enableLighting, lights.length );

		for ( l = 0, ll = lights.length; l < ll; l++ ) {

			light = lights[ l ];

			if ( light instanceof THREE.AmbientLight ) {

				ambientLights.push( light );

			} else if ( light instanceof THREE.DirectionalLight ) {

				directionalLights.push( light );

			} else if( light instanceof THREE.PointLight ) {

				pointLights.push( light );

			}

		}

		// sum all ambient lights
		r = g = b = 0.0;

		for ( l = 0, ll = ambientLights.length; l < ll; l++ ) {

			r += ambientLights[ l ].color.r;
			g += ambientLights[ l ].color.g;
			b += ambientLights[ l ].color.b;

		}

		_gl.uniform3f( program.uniforms.ambientLightColor, r, g, b );

		// pass directional lights as float arrays

		colors = []; positions = [];

		for ( l = 0, ll = directionalLights.length; l < ll; l++ ) {

			light = directionalLights[ l ];

			colors.push( light.color.r * light.intensity );
			colors.push( light.color.g * light.intensity );
			colors.push( light.color.b * light.intensity );

			positions.push( light.position.x );
			positions.push( light.position.y );
			positions.push( light.position.z );

		}

		if ( directionalLights.length ) {

			_gl.uniform1i(  program.uniforms.directionalLightNumber, directionalLights.length );
			_gl.uniform3fv( program.uniforms.directionalLightDirection, positions );
			_gl.uniform3fv( program.uniforms.directionalLightColor, colors );

		}

		// pass point lights as float arrays

		colors = []; positions = [];

		for ( l = 0, ll = pointLights.length; l < ll; l++ ) {

			light = pointLights[ l ];

			colors.push( light.color.r * light.intensity );
			colors.push( light.color.g * light.intensity );
			colors.push( light.color.b * light.intensity );

			positions.push( light.position.x );
			positions.push( light.position.y );
			positions.push( light.position.z );

		}

		if ( pointLights.length ) {

			_gl.uniform1i(  program.uniforms.pointLightNumber, pointLights.length );
			_gl.uniform3fv( program.uniforms.pointLightPosition, positions );
			_gl.uniform3fv( program.uniforms.pointLightColor, colors );

		}

	};

	this.createBuffers = function ( object, g ) {

		var f, fl, fi, face, vertexNormals, normal, uv, v1, v2, v3, v4, t1, t2, t3, t4, m, ml, i,

		faceArray = [],
		lineArray = [],

		vertexArray = [],
		normalArray = [],
		tangentArray = [],
		uvArray = [],

		vertexIndex = 0,

		geometryChunk = object.geometry.geometryChunks[ g ],

		needsSmoothNormals = bufferNeedsSmoothNormals ( geometryChunk, object );

		for ( f = 0, fl = geometryChunk.faces.length; f < fl; f++ ) {

			fi = geometryChunk.faces[ f ];

			face = object.geometry.faces[ fi ];
			vertexNormals = face.vertexNormals;
			faceNormal = face.normal;
			uv = object.geometry.uvs[ fi ];

			if ( face instanceof THREE.Face3 ) {

				v1 = object.geometry.vertices[ face.a ].position;
				v2 = object.geometry.vertices[ face.b ].position;
				v3 = object.geometry.vertices[ face.c ].position;

				vertexArray.push( v1.x, v1.y, v1.z );
				vertexArray.push( v2.x, v2.y, v2.z );
				vertexArray.push( v3.x, v3.y, v3.z );

				if ( object.geometry.hasTangents ) {

					t1 = object.geometry.vertices[ face.a ].tangent;
					t2 = object.geometry.vertices[ face.b ].tangent;
					t3 = object.geometry.vertices[ face.c ].tangent;

					tangentArray.push( t1.x, t1.y, t1.z, t1.w );
					tangentArray.push( t2.x, t2.y, t2.z, t2.w );
					tangentArray.push( t3.x, t3.y, t3.z, t3.w );

				}

				if ( vertexNormals.length == 3 && needsSmoothNormals ) {


					for ( i = 0; i < 3; i ++ ) {

						normalArray.push( vertexNormals[ i ].x, vertexNormals[ i ].y, vertexNormals[ i ].z );

					}

				} else {

					for ( i = 0; i < 3; i ++ ) {

						normalArray.push( faceNormal.x, faceNormal.y, faceNormal.z );

					}

				}

				if ( uv ) {

					for ( i = 0; i < 3; i ++ ) {

						uvArray.push( uv[ i ].u, uv[ i ].v );

					}

				}

				faceArray.push( vertexIndex, vertexIndex + 1, vertexIndex + 2 );

				// TODO: don't add lines that already exist (faces sharing edge)

				lineArray.push( vertexIndex, vertexIndex + 1 );
				lineArray.push( vertexIndex, vertexIndex + 2 );
				lineArray.push( vertexIndex + 1, vertexIndex + 2 );

				vertexIndex += 3;

			} else if ( face instanceof THREE.Face4 ) {

				v1 = object.geometry.vertices[ face.a ].position;
				v2 = object.geometry.vertices[ face.b ].position;
				v3 = object.geometry.vertices[ face.c ].position;
				v4 = object.geometry.vertices[ face.d ].position;

				vertexArray.push( v1.x, v1.y, v1.z );
				vertexArray.push( v2.x, v2.y, v2.z );
				vertexArray.push( v3.x, v3.y, v3.z );
				vertexArray.push( v4.x, v4.y, v4.z );

				if ( object.geometry.hasTangents ) {

					t1 = object.geometry.vertices[ face.a ].tangent;
					t2 = object.geometry.vertices[ face.b ].tangent;
					t3 = object.geometry.vertices[ face.c ].tangent;
					t4 = object.geometry.vertices[ face.d ].tangent;

					tangentArray.push( t1.x, t1.y, t1.z, t1.w );
					tangentArray.push( t2.x, t2.y, t2.z, t2.w );
					tangentArray.push( t3.x, t3.y, t3.z, t3.w );
					tangentArray.push( t4.x, t4.y, t4.z, t4.w );

				}

				if ( vertexNormals.length == 4 && needsSmoothNormals ) {

					for ( i = 0; i < 4; i ++ ) {

						normalArray.push( vertexNormals[ i ].x, vertexNormals[ i ].y, vertexNormals[ i ].z );

					}

				} else {

					for ( i = 0; i < 4; i ++ ) {

						normalArray.push( faceNormal.x, faceNormal.y, faceNormal.z );

					}

				}

				if ( uv ) {

					for ( i = 0; i < 4; i ++ ) {

						uvArray.push( uv[ i ].u, uv[ i ].v );

					}

				}

				faceArray.push( vertexIndex, vertexIndex + 1, vertexIndex + 2 );
				faceArray.push( vertexIndex, vertexIndex + 2, vertexIndex + 3 );

				// TODO: don't add lines that already exist (faces sharing edge)

				lineArray.push( vertexIndex, vertexIndex + 1 );
				lineArray.push( vertexIndex, vertexIndex + 2 );
				lineArray.push( vertexIndex, vertexIndex + 3 );
				lineArray.push( vertexIndex + 1, vertexIndex + 2 );
				lineArray.push( vertexIndex + 2, vertexIndex + 3 );

				vertexIndex += 4;

			}

		}

		if ( !vertexArray.length ) {

			return;

		}

		geometryChunk.__webGLVertexBuffer = _gl.createBuffer();
		_gl.bindBuffer( _gl.ARRAY_BUFFER, geometryChunk.__webGLVertexBuffer );
		_gl.bufferData( _gl.ARRAY_BUFFER, new Float32Array( vertexArray ), _gl.STATIC_DRAW );

		geometryChunk.__webGLNormalBuffer = _gl.createBuffer();
		_gl.bindBuffer( _gl.ARRAY_BUFFER, geometryChunk.__webGLNormalBuffer );
		_gl.bufferData( _gl.ARRAY_BUFFER, new Float32Array( normalArray ), _gl.STATIC_DRAW );

		if ( object.geometry.hasTangents ) {

			geometryChunk.__webGLTangentBuffer = _gl.createBuffer();
			_gl.bindBuffer( _gl.ARRAY_BUFFER, geometryChunk.__webGLTangentBuffer );
			_gl.bufferData( _gl.ARRAY_BUFFER, new Float32Array( tangentArray ), _gl.STATIC_DRAW );

		}

		if ( uvArray.length > 0 ) {

			geometryChunk.__webGLUVBuffer = _gl.createBuffer();
			_gl.bindBuffer( _gl.ARRAY_BUFFER, geometryChunk.__webGLUVBuffer );
			_gl.bufferData( _gl.ARRAY_BUFFER, new Float32Array( uvArray ), _gl.STATIC_DRAW );

		}

		geometryChunk.__webGLFaceBuffer = _gl.createBuffer();
		_gl.bindBuffer( _gl.ELEMENT_ARRAY_BUFFER, geometryChunk.__webGLFaceBuffer );
		_gl.bufferData( _gl.ELEMENT_ARRAY_BUFFER, new Uint16Array( faceArray ), _gl.STATIC_DRAW );

		geometryChunk.__webGLLineBuffer = _gl.createBuffer();
		_gl.bindBuffer( _gl.ELEMENT_ARRAY_BUFFER, geometryChunk.__webGLLineBuffer );
		_gl.bufferData( _gl.ELEMENT_ARRAY_BUFFER, new Uint16Array( lineArray ), _gl.STATIC_DRAW );

		geometryChunk.__webGLFaceCount = faceArray.length;
		geometryChunk.__webGLLineCount = lineArray.length;

	};

	function setMaterialShaders( material, shaders ) {

		material.fragment_shader = shaders.fragment_shader;
		material.vertex_shader = shaders.vertex_shader;
		material.uniforms = shaders.uniforms;

	};

	this.renderBuffer = function ( camera, lights, fog, material, geometryChunk ) {

		var mColor, mOpacity, mReflectivity,
			mWireframe, mLineWidth, mBlending,
			mAmbient, mSpecular, mShininess,
			mMap, envMap, mixEnvMap,
			mRefractionRatio, useRefract,
			program, u, identifiers, attributes;


		if ( material instanceof THREE.MeshShaderMaterial ||
			 material instanceof THREE.MeshDepthMaterial ||
			 material instanceof THREE.MeshNormalMaterial ) {

			if ( !material.program ) {

				if ( material instanceof THREE.MeshDepthMaterial ) {

					setMaterialShaders( material, ShaderLib[ 'depth' ] );

					material.uniforms.mNear.value = camera.near;
					material.uniforms.mFar.value = camera.far;

				} else if ( material instanceof THREE.MeshNormalMaterial ) {

					setMaterialShaders( material, ShaderLib[ 'normal' ] );

				}

				material.program = buildProgram( material.fragment_shader, material.vertex_shader, null );

				identifiers = [ 'viewMatrix', 'modelViewMatrix', 'projectionMatrix', 'normalMatrix', 'objectMatrix', 'cameraPosition' ];
				for( u in material.uniforms ) {

					identifiers.push(u);

				}

				cacheUniformLocations( material.program, identifiers );
				cacheAttributeLocations( material.program, [ "position", "normal", "uv", "tangent" ] );

			}

			program = material.program;

		} else {

			program = _uberProgram;

		}

		if( program != _oldProgram ) {

			_gl.useProgram( program );
			_oldProgram = program;

		}

		if ( program == _uberProgram ) {

			this.setupLights( program, lights );

		}

		this.loadCamera( program, camera );
		this.loadMatrices( program );

		if ( material instanceof THREE.MeshShaderMaterial ||
		     material instanceof THREE.MeshDepthMaterial ||
			 material instanceof THREE.MeshNormalMaterial ) {

			mWireframe = material.wireframe;
			mLineWidth = material.wireframe_linewidth;

			mBlending = material.blending;

			setUniforms( program, material.uniforms );

		}

		if ( material instanceof THREE.MeshPhongMaterial ||
			 material instanceof THREE.MeshLambertMaterial ||
			 material instanceof THREE.MeshBasicMaterial ) {

			mColor = material.color;
			mOpacity = material.opacity;

			mWireframe = material.wireframe;
			mLineWidth = material.wireframe_linewidth;

			mBlending = material.blending;

			mMap = material.map;
			envMap = material.env_map;

			mixEnvMap = material.combine == THREE.MixOperation;
			mReflectivity = material.reflectivity;

			useRefract = material.env_map && material.env_map.mapping instanceof THREE.CubeRefractionMapping;
			mRefractionRatio = material.refraction_ratio;

			_gl.uniform4f( program.uniforms.mColor,  mColor.r * mOpacity, mColor.g * mOpacity, mColor.b * mOpacity, mOpacity );

			_gl.uniform1i( program.uniforms.mixEnvMap, mixEnvMap );
			_gl.uniform1f( program.uniforms.mReflectivity, mReflectivity );

			_gl.uniform1i( program.uniforms.useRefract, useRefract );
			_gl.uniform1f( program.uniforms.mRefractionRatio, mRefractionRatio );

			if ( fog ) {

				_gl.uniform1f( program.uniforms.fogNear, fog.near );
				_gl.uniform1f( program.uniforms.fogFar, fog.far );
				_gl.uniform3f( program.uniforms.fogColor, fog.color.r, fog.color.g, fog.color.b );

			}

		}

		if ( material instanceof THREE.MeshPhongMaterial ) {

			mAmbient  = material.ambient;
			mSpecular = material.specular;
			mShininess = material.shininess;

			_gl.uniform4f( program.uniforms.mAmbient,  mAmbient.r,  mAmbient.g,  mAmbient.b,  mOpacity );
			_gl.uniform4f( program.uniforms.mSpecular, mSpecular.r, mSpecular.g, mSpecular.b, mOpacity );
			_gl.uniform1f( program.uniforms.mShininess, mShininess );

			_gl.uniform1i( program.uniforms.material, PHONG );

		} else if ( material instanceof THREE.MeshLambertMaterial ) {

			_gl.uniform1i( program.uniforms.material, LAMBERT );

		} else if ( material instanceof THREE.MeshBasicMaterial ) {

			_gl.uniform1i( program.uniforms.material, BASIC );

		}

		if ( mMap ) {

			setTexture( mMap, 0 );

			_gl.uniform1i( program.uniforms.tMap,  0 );
			_gl.uniform1i( program.uniforms.enableMap, 1 );

		} else {

			_gl.uniform1i( program.uniforms.enableMap, 0 );

		}

		if ( envMap ) {

			setCubeTexture( envMap, 1 );

			_gl.uniform1i( program.uniforms.tCube, 1 );
			_gl.uniform1i( program.uniforms.enableCubeMap, 1 );

		} else {

			_gl.uniform1i( program.uniforms.enableCubeMap, 0 );

		}

		attributes = program.attributes;

		// vertices

		_gl.bindBuffer( _gl.ARRAY_BUFFER, geometryChunk.__webGLVertexBuffer );
		_gl.vertexAttribPointer( attributes.position, 3, _gl.FLOAT, false, 0, 0 );
		_gl.enableVertexAttribArray( attributes.position );

		// normals

		if ( attributes.normal >= 0 ) {

			_gl.bindBuffer( _gl.ARRAY_BUFFER, geometryChunk.__webGLNormalBuffer );
			_gl.vertexAttribPointer( attributes.normal, 3, _gl.FLOAT, false, 0, 0 );
			_gl.enableVertexAttribArray( attributes.normal );

		}

		// tangents

		if ( attributes.tangent >= 0 ) {

			_gl.bindBuffer( _gl.ARRAY_BUFFER, geometryChunk.__webGLTangentBuffer );
			_gl.vertexAttribPointer( attributes.tangent, 4, _gl.FLOAT, false, 0, 0 );
			_gl.enableVertexAttribArray( attributes.tangent );

		}

		// uvs

		if ( attributes.uv >= 0 ) {

			if ( geometryChunk.__webGLUVBuffer ) {

				_gl.bindBuffer( _gl.ARRAY_BUFFER, geometryChunk.__webGLUVBuffer );
				_gl.vertexAttribPointer( attributes.uv, 2, _gl.FLOAT, false, 0, 0 );

				_gl.enableVertexAttribArray( attributes.uv );

			} else {

				_gl.disableVertexAttribArray( attributes.uv );

			}

		}

		// render triangles

		if ( ! mWireframe ) {

			_gl.bindBuffer( _gl.ELEMENT_ARRAY_BUFFER, geometryChunk.__webGLFaceBuffer );
			_gl.drawElements( _gl.TRIANGLES, geometryChunk.__webGLFaceCount, _gl.UNSIGNED_SHORT, 0 );

		// render lines

		} else {

			_gl.lineWidth( mLineWidth );
			_gl.bindBuffer( _gl.ELEMENT_ARRAY_BUFFER, geometryChunk.__webGLLineBuffer );
			_gl.drawElements( _gl.LINES, geometryChunk.__webGLLineCount, _gl.UNSIGNED_SHORT, 0 );

		}

	};

	this.renderPass = function ( camera, lights, fog, object, geometryChunk, blending, transparent ) {

		var i, l, m, ml, material, meshMaterial;

		for ( m = 0, ml = object.materials.length; m < ml; m++ ) {

			meshMaterial = object.materials[ m ];

			if ( meshMaterial instanceof THREE.MeshFaceMaterial ) {

				for ( i = 0, l = geometryChunk.materials.length; i < l; i++ ) {

					material = geometryChunk.materials[ i ];

					if ( material && material.blending == blending && ( material.opacity < 1.0 == transparent ) ) {

						this.setBlending( material.blending );
						this.renderBuffer( camera, lights, fog, material, geometryChunk );

					}

				}

			} else {

				material = meshMaterial;
				if ( material && material.blending == blending && ( material.opacity < 1.0 == transparent ) ) {

					this.setBlending( material.blending );
					this.renderBuffer( camera, lights, fog, material, geometryChunk );

				}

			}

		}

	};

	this.render = function( scene, camera ) {

		var o, ol, webGLObject, object, buffer,
			lights = scene.lights,
			fog = scene.fog;

		this.initWebGLObjects( scene );

		if ( this.autoClear ) {

			this.clear();

		}

		camera.autoUpdateMatrix && camera.updateMatrix();

		_viewMatrixArray.set( camera.matrix.flatten() );
		_projectionMatrixArray.set( camera.projectionMatrix.flatten() );

		// opaque pass

		for ( o = 0, ol = scene.__webGLObjects.length; o < ol; o++ ) {

			webGLObject = scene.__webGLObjects[ o ];

			object = webGLObject.object;
			buffer = webGLObject.buffer;

			if ( object.visible ) {

				this.setupMatrices( object, camera );
				this.renderPass( camera, lights, fog, object, buffer, THREE.NormalBlending, false );

			}

		}

		// transparent pass

		for ( o = 0, ol = scene.__webGLObjects.length; o < ol; o++ ) {

			webGLObject = scene.__webGLObjects[ o ];

			object = webGLObject.object;
			buffer = webGLObject.buffer;

			if ( object.visible ) {

				this.setupMatrices( object, camera );

				// opaque blended materials

				this.renderPass( camera, lights, fog, object, buffer, THREE.AdditiveBlending, false );
				this.renderPass( camera, lights, fog, object, buffer, THREE.SubtractiveBlending, false );

				// transparent blended materials

				this.renderPass( camera, lights, fog, object, buffer, THREE.AdditiveBlending, true );
				this.renderPass( camera, lights, fog, object, buffer, THREE.SubtractiveBlending, true );

				// transparent normal materials

				this.renderPass( camera, lights, fog, object, buffer, THREE.NormalBlending, true );

			}

		}

	};

	this.initWebGLObjects = function( scene ) {

		var o, ol, object, globject, g, geometryChunk, objmap;

		if ( !scene.__webGLObjects ) {

			scene.__webGLObjects = [];
			scene.__webGLObjectsMap = {};

		}

		for ( o = 0, ol = scene.objects.length; o < ol; o++ ) {

			object = scene.objects[ o ];

			if ( scene.__webGLObjectsMap[ object.id ] == undefined ) {

				scene.__webGLObjectsMap[ object.id ] = {};

			}

			objmap = scene.__webGLObjectsMap[ object.id ];

			if ( object instanceof THREE.Mesh ) {

				// create separate VBOs per geometry chunk

				for ( g in object.geometry.geometryChunks ) {

					geometryChunk = object.geometry.geometryChunks[ g ];

					// initialise VBO on the first access

					if( ! geometryChunk.__webGLVertexBuffer ) {

						this.createBuffers( object, g );

					}

					// create separate wrapper per each use of VBO

					if ( objmap[ g ] == undefined ) {

						globject = { buffer: geometryChunk, object: object };
						scene.__webGLObjects.push( globject );

						objmap[ g ] = 1;

					}

				}

			}/* else if ( object instanceof THREE.Line ) {

			} else if ( object instanceof THREE.Particle ) {

			}*/

		}

	};

	this.removeObject = function ( scene, object ) {

		var o, ol, zobject;

		for ( o = scene.__webGLObjects.length - 1; o >= 0; o-- ) {

			zobject = scene.__webGLObjects[ o ].object;

			if ( object == zobject ) {

				scene.__webGLObjects.splice( o, 1 );

			}

		}

	};

	this.setupMatrices = function ( object, camera ) {

		object.autoUpdateMatrix && object.updateMatrix();

		_modelViewMatrix.multiply( camera.matrix, object.matrix );
		_modelViewMatrixArray.set( _modelViewMatrix.flatten() );

		_normalMatrix = THREE.Matrix4.makeInvert3x3( _modelViewMatrix ).transpose();
		_normalMatrixArray.set( _normalMatrix.m );

		_objectMatrixArray.set( object.matrix.flatten() );

	};

	this.loadMatrices = function ( program ) {

		_gl.uniformMatrix4fv( program.uniforms.viewMatrix, false, _viewMatrixArray );
		_gl.uniformMatrix4fv( program.uniforms.modelViewMatrix, false, _modelViewMatrixArray );
		_gl.uniformMatrix4fv( program.uniforms.projectionMatrix, false, _projectionMatrixArray );
		_gl.uniformMatrix3fv( program.uniforms.normalMatrix, false, _normalMatrixArray );
		_gl.uniformMatrix4fv( program.uniforms.objectMatrix, false, _objectMatrixArray );

	};

	this.loadCamera = function( program, camera ) {

		_gl.uniform3f( program.uniforms.cameraPosition, camera.position.x, camera.position.y, camera.position.z );

	};

	this.setBlending = function( blending ) {

		switch ( blending ) {

			case THREE.AdditiveBlending:

				_gl.blendEquation( _gl.FUNC_ADD );
				_gl.blendFunc( _gl.ONE, _gl.ONE );

				break;

			case THREE.SubtractiveBlending:

				//_gl.blendEquation( _gl.FUNC_SUBTRACT );
				_gl.blendFunc( _gl.DST_COLOR, _gl.ZERO );

				break;

			default:

				_gl.blendEquation( _gl.FUNC_ADD );
				_gl.blendFunc( _gl.ONE, _gl.ONE_MINUS_SRC_ALPHA );

				break;
		}

	};

	this.setFaceCulling = function ( cullFace, frontFace ) {

		if ( cullFace ) {

			if ( !frontFace || frontFace == "ccw" ) {

				_gl.frontFace( _gl.CCW );

			} else {

				_gl.frontFace( _gl.CW );

			}

			if( cullFace == "back" ) {

				_gl.cullFace( _gl.BACK );

			} else if( cullFace == "front" ) {

				_gl.cullFace( _gl.FRONT );

			} else {

				_gl.cullFace( _gl.FRONT_AND_BACK );

			}

			_gl.enable( _gl.CULL_FACE );

		} else {

			_gl.disable( _gl.CULL_FACE );

		}

	};

	this.supportsVertexTextures = function() {

		return maxVertexTextures() > 0;

	};

	function maxVertexTextures() {

		return _gl.getParameter( _gl.MAX_VERTEX_TEXTURE_IMAGE_UNITS );

	};


	function initGL( antialias, clearColor, clearAlpha ) {

		try {

			_gl = _canvas.getContext( 'experimental-webgl', { antialias: antialias } );

		} catch(e) { }

		if (!_gl) {

			alert("WebGL not supported");
			throw "cannot create webgl context";

		}

		_gl.clearColor( 0, 0, 0, 1 );
		_gl.clearDepth( 1 );

		_gl.enable( _gl.DEPTH_TEST );
		_gl.depthFunc( _gl.LEQUAL );

		_gl.frontFace( _gl.CCW );
		_gl.cullFace( _gl.BACK );
		_gl.enable( _gl.CULL_FACE );

		_gl.enable( _gl.BLEND );
		_gl.blendFunc( _gl.ONE, _gl.ONE_MINUS_SRC_ALPHA );
		_gl.clearColor( clearColor.r, clearColor.g, clearColor.b, clearAlpha );

	};

	function generateFragmentShader( maxDirLights, maxPointLights ) {

		var chunks = [

			maxDirLights   ? "#define MAX_DIR_LIGHTS " + maxDirLights     : "",
			maxPointLights ? "#define MAX_POINT_LIGHTS " + maxPointLights : "",

			"uniform int material;", // 0 - Basic, 1 - Lambert, 2 - Phong

			"uniform bool enableMap;",
			"uniform bool enableCubeMap;",
			"uniform bool mixEnvMap;",

			"uniform samplerCube tCube;",
			"uniform float mReflectivity;",

			"uniform sampler2D tMap;",
			"uniform vec4 mColor;",
			"uniform float mOpacity;",

			"uniform vec4 mAmbient;",
			"uniform vec4 mSpecular;",
			"uniform float mShininess;",

			"#ifdef USE_FOG",
				"uniform vec3 fogColor;",
				"uniform float fogNear;",
				"uniform float fogFar;",
			"#endif",

			"uniform int pointLightNumber;",
			"uniform int directionalLightNumber;",

			maxDirLights ? "uniform vec3 directionalLightDirection[ MAX_DIR_LIGHTS ];" : "",

			"varying vec3 vNormal;",
			"varying vec2 vUv;",

			"varying vec3 vLightWeighting;",

			maxPointLights ? "varying vec3 vPointLightVector[ MAX_POINT_LIGHTS ];"     : "",

			"varying vec3 vViewPosition;",

			"varying vec3 vReflect;",

			"void main() {",

				"vec4 mapColor = vec4( 1.0, 1.0, 1.0, 1.0 );",
				"vec4 cubeColor = vec4( 1.0, 1.0, 1.0, 1.0 );",

				// diffuse map

				"if ( enableMap ) {",

					"mapColor = texture2D( tMap, vUv );",

				"}",

				// cube map

				"if ( enableCubeMap ) {",

					"cubeColor = textureCube( tCube, vec3( -vReflect.x, vReflect.yz ) );",
					// "cubeColor.r = textureCube( tCube, vec3( -vReflect.x, vReflect.yz ) ).r;",
					// "cubeColor.g = textureCube( tCube, vec3( -vReflect.x + 0.005, vReflect.yz ) ).g;",
					// "cubeColor.b = textureCube( tCube, vec3( -vReflect.x + 0.01, vReflect.yz ) ).b;",

				"}",

				// Blinn-Phong
				// based on o3d example

				"if ( material == 2 ) { ",

					"vec3 normal = normalize( vNormal );",
					"vec3 viewPosition = normalize( vViewPosition );",

					// point lights

					maxPointLights ? "vec4 pointDiffuse  = vec4( 0.0, 0.0, 0.0, 0.0 );" : "",
					maxPointLights ? "vec4 pointSpecular = vec4( 0.0, 0.0, 0.0, 0.0 );" : "",

					maxPointLights ? "for( int i = 0; i < MAX_POINT_LIGHTS; i++ ) {" : "",

					maxPointLights ? 	"vec3 pointVector = normalize( vPointLightVector[ i ] );" : "",
					maxPointLights ? 	"vec3 pointHalfVector = normalize( vPointLightVector[ i ] + vViewPosition );" : "",

					maxPointLights ? 	"float pointDotNormalHalf = dot( normal, pointHalfVector );" : "",
					maxPointLights ? 	"float pointDiffuseWeight = max( dot( normal, pointVector ), 0.0 );" : "",

					// Ternary conditional is from the original o3d shader. Here it produces abrupt dark cutoff artefacts.
					// Using just pow works ok in Chrome, but makes different artefact in Firefox 4.
					// Zeroing on negative pointDotNormalHalf seems to work in both.

					//"float specularCompPoint = dot( normal, pointVector ) < 0.0 || pointDotNormalHalf < 0.0 ? 0.0 : pow( pointDotNormalHalf, mShininess );",
					//"float specularCompPoint = pow( pointDotNormalHalf, mShininess );",
					//"float pointSpecularWeight = pointDotNormalHalf < 0.0 ? 0.0 : pow( pointDotNormalHalf, mShininess );",

					// Ternary conditional inside for loop breaks Chrome shader linking.
					// Must do it with if.

					maxPointLights ? 	"float pointSpecularWeight = 0.0;" : "",
					maxPointLights ? 	"if ( pointDotNormalHalf >= 0.0 )" : "",
					maxPointLights ? 		"pointSpecularWeight = pow( pointDotNormalHalf, mShininess );" : "",

					maxPointLights ? 	"pointDiffuse  += mColor * pointDiffuseWeight;" : "",
					maxPointLights ? 	"pointSpecular += mSpecular * pointSpecularWeight;" : "",

					maxPointLights ? "}" : "",

					// directional lights

					maxDirLights ? "vec4 dirDiffuse  = vec4( 0.0, 0.0, 0.0, 0.0 );" : "",
					maxDirLights ? "vec4 dirSpecular = vec4( 0.0, 0.0, 0.0, 0.0 );" : "",

					maxDirLights ? "for( int i = 0; i < MAX_DIR_LIGHTS; i++ ) {" : "",

					maxDirLights ?		"vec4 lDirection = viewMatrix * vec4( directionalLightDirection[ i ], 0.0 );" : "",

					maxDirLights ? 		"vec3 dirVector = normalize( lDirection.xyz );" : "",
					maxDirLights ? 		"vec3 dirHalfVector = normalize( lDirection.xyz + vViewPosition );" : "",

					maxDirLights ? 		"float dirDotNormalHalf = dot( normal, dirHalfVector );" : "",

					maxDirLights ? 		"float dirDiffuseWeight = max( dot( normal, dirVector ), 0.0 );" : "",

					maxDirLights ? 		"float dirSpecularWeight = 0.0;" : "",
					maxDirLights ? 		"if ( dirDotNormalHalf >= 0.0 )" : "",
					maxDirLights ? 			"dirSpecularWeight = pow( dirDotNormalHalf, mShininess );" : "",

					maxDirLights ? 		"dirDiffuse  += mColor * dirDiffuseWeight;" : "",
					maxDirLights ? 		"dirSpecular += mSpecular * dirSpecularWeight;" : "",

					maxDirLights ? "}" : "",

					// all lights contribution summation

					"vec4 totalLight = mAmbient;",
					maxDirLights   ? "totalLight += dirDiffuse + dirSpecular;" : "",
					maxPointLights ? "totalLight += pointDiffuse + pointSpecular;" : "",

					// looks nicer with weighting

					"if ( mixEnvMap ) {",

						"gl_FragColor = vec4( mix( mapColor.rgb * totalLight.xyz * vLightWeighting, cubeColor.rgb, mReflectivity ), mapColor.a );",

					"} else {",

						"gl_FragColor = vec4( mapColor.rgb * cubeColor.rgb * totalLight.xyz * vLightWeighting, mapColor.a );",

					"}",

				// Lambert: diffuse lighting

				"} else if ( material == 1 ) {",

					"if ( mixEnvMap ) {",

						"gl_FragColor = vec4( mix( mColor.rgb * mapColor.rgb * vLightWeighting, cubeColor.rgb, mReflectivity ), mColor.a * mapColor.a );",

					"} else {",

						"gl_FragColor = vec4( mColor.rgb * mapColor.rgb * cubeColor.rgb * vLightWeighting, mColor.a * mapColor.a );",

					"}",

				// Basic: unlit color / texture

				"} else {",

					"if ( mixEnvMap ) {",

						"gl_FragColor = mix( mColor * mapColor, cubeColor, mReflectivity );",

					"} else {",

						"gl_FragColor = mColor * mapColor * cubeColor;",

					"}",

				"}",

				"#ifdef USE_FOG",

					"float depth = gl_FragCoord.z / gl_FragCoord.w;",
					"float fogFactor = smoothstep( fogNear, fogFar, depth );",
					"gl_FragColor = mix( gl_FragColor, vec4( fogColor, 1.0 ), fogFactor );",

					/*
					"const float LOG2 = 1.442695;",
					"float z = gl_FragCoord.z / gl_FragCoord.w;",
					"float fogFactor = exp2( - fogDensity * fogDensity * z * z * LOG2 );",
					"fogFactor = clamp( fogFactor, 0.0, 1.0 );",
					"gl_FragColor = mix( vec4( fogColor, 1.0 ), gl_FragColor, fogFactor );",
					*/

				"#endif",

			"}" ];

		return chunks.join("\n");

	};

	function generateVertexShader( maxDirLights, maxPointLights ) {

		var chunks = [

			maxDirLights   ? "#define MAX_DIR_LIGHTS " + maxDirLights     : "",
			maxPointLights ? "#define MAX_POINT_LIGHTS " + maxPointLights : "",

			"uniform bool enableLighting;",
			"uniform bool useRefract;",

			"uniform int pointLightNumber;",
			"uniform int directionalLightNumber;",

			"uniform vec3 ambientLightColor;",

			maxDirLights ? "uniform vec3 directionalLightColor[ MAX_DIR_LIGHTS ];"     : "",
			maxDirLights ? "uniform vec3 directionalLightDirection[ MAX_DIR_LIGHTS ];" : "",

			maxPointLights ? "uniform vec3 pointLightColor[ MAX_POINT_LIGHTS ];"    : "",
			maxPointLights ? "uniform vec3 pointLightPosition[ MAX_POINT_LIGHTS ];" : "",

			"varying vec3 vNormal;",
			"varying vec2 vUv;",

			"varying vec3 vLightWeighting;",

			maxPointLights ? "varying vec3 vPointLightVector[ MAX_POINT_LIGHTS ];"     : "",

			"varying vec3 vViewPosition;",

			"varying vec3 vReflect;",
			"uniform float mRefractionRatio;",

			"void main(void) {",

				// world space

				"vec4 mPosition = objectMatrix * vec4( position, 1.0 );",
				"vViewPosition = cameraPosition - mPosition.xyz;",

				// this doesn't work on Mac
				//"vec3 nWorld = mat3(objectMatrix) * normal;",
				"vec3 nWorld = mat3( objectMatrix[0].xyz, objectMatrix[1].xyz, objectMatrix[2].xyz ) * normal;",

				// eye space

				"vec4 mvPosition = modelViewMatrix * vec4( position, 1.0 );",
				"vec3 transformedNormal = normalize( normalMatrix * normal );",

				"if ( !enableLighting ) {",

					"vLightWeighting = vec3( 1.0, 1.0, 1.0 );",

				"} else {",

					"vLightWeighting = ambientLightColor;",

					// directional lights

					maxDirLights ? "for( int i = 0; i < MAX_DIR_LIGHTS; i++ ) {" : "",
					maxDirLights ?		"vec4 lDirection = viewMatrix * vec4( directionalLightDirection[ i ], 0.0 );" : "",
					maxDirLights ?		"float directionalLightWeighting = max( dot( transformedNormal, normalize( lDirection.xyz ) ), 0.0 );" : "",
					maxDirLights ?		"vLightWeighting += directionalLightColor[ i ] * directionalLightWeighting;" : "",
					maxDirLights ? "}" : "",

					// point lights

					maxPointLights ? "for( int i = 0; i < MAX_POINT_LIGHTS; i++ ) {" : "",
					maxPointLights ? 	"vec4 lPosition = viewMatrix * vec4( pointLightPosition[ i ], 1.0 );" : "",
					maxPointLights ? 	"vPointLightVector[ i ] = normalize( lPosition.xyz - mvPosition.xyz );" : "",
					maxPointLights ? 	"float pointLightWeighting = max( dot( transformedNormal, vPointLightVector[ i ] ), 0.0 );" : "",
					maxPointLights ? 	"vLightWeighting += pointLightColor[ i ] * pointLightWeighting;" : "",
					maxPointLights ? "}" : "",

				"}",

				"vNormal = transformedNormal;",
				"vUv = uv;",

				"if ( useRefract ) {",

					"vReflect = refract( normalize(mPosition.xyz - cameraPosition), normalize(nWorld.xyz), mRefractionRatio );",

				"} else {",

					"vReflect = reflect( normalize(mPosition.xyz - cameraPosition), normalize(nWorld.xyz) );",

				"}",

				"gl_Position = projectionMatrix * mvPosition;",

			"}" ];

		return chunks.join("\n");

	};

	function buildProgram( fragment_shader, vertex_shader, fog ) {

		var program = _gl.createProgram(),

		prefix_fragment = [
			"#ifdef GL_ES",
			"precision highp float;",
			"#endif",

			fog ? "#define USE_FOG" : "",

			"uniform mat4 viewMatrix;",
			"uniform vec3 cameraPosition;",
			""
		].join("\n"),

		prefix_vertex = [
			maxVertexTextures() > 0 ? "#define VERTEX_TEXTURES" : "",

			"uniform mat4 objectMatrix;",
			"uniform mat4 modelViewMatrix;",
			"uniform mat4 projectionMatrix;",
			"uniform mat4 viewMatrix;",
			"uniform mat3 normalMatrix;",
			"uniform vec3 cameraPosition;",
			"attribute vec3 position;",
			"attribute vec3 normal;",
			"attribute vec2 uv;",
			""
		].join("\n");

		_gl.attachShader( program, getShader( "fragment", prefix_fragment + fragment_shader ) );
		_gl.attachShader( program, getShader( "vertex", prefix_vertex + vertex_shader ) );

		_gl.linkProgram( program );

		if ( !_gl.getProgramParameter( program, _gl.LINK_STATUS ) ) {

			alert( "Could not initialise shaders\n"+
					"VALIDATE_STATUS: " + _gl.getProgramParameter( program, _gl.VALIDATE_STATUS ) + ", gl error [" + _gl.getError() + "]" );

		}

		program.uniforms = {};
		program.attributes = {};

		return program;

	};

	function setUniforms( program, uniforms ) {

		var u, value, type, location, texture;

		for( u in uniforms ) {

			type = uniforms[u].type;
			value = uniforms[u].value;
			location = program.uniforms[u];

			if( type == "i" ) {

				_gl.uniform1i( location, value );

			} else if( type == "f" ) {

				_gl.uniform1f( location, value );

			} else if( type == "v3" ) {

				_gl.uniform3f( location, value.x, value.y, value.z );

			} else if( type == "c" ) {

				_gl.uniform3f( location, value.r, value.g, value.b );

			} else if( type == "t" ) {

				_gl.uniform1i( location, value );

				texture = uniforms[u].texture;

				if ( !texture ) continue;

				if ( texture.image instanceof Array && texture.image.length == 6 ) {

					setCubeTexture( texture, value );

				} else {

					setTexture( texture, value );

				}

			}

		}

	};

	function setCubeTexture( texture, slot ) {

		if ( texture.image.length == 6 ) {

			if ( !texture.image.__webGLTextureCube &&
				 !texture.image.__cubeMapInitialized && texture.image.loadCount == 6 ) {

				texture.image.__webGLTextureCube = _gl.createTexture();

				_gl.bindTexture( _gl.TEXTURE_CUBE_MAP, texture.image.__webGLTextureCube );

				_gl.texParameteri( _gl.TEXTURE_CUBE_MAP, _gl.TEXTURE_WRAP_S, _gl.CLAMP_TO_EDGE );
				_gl.texParameteri( _gl.TEXTURE_CUBE_MAP, _gl.TEXTURE_WRAP_T, _gl.CLAMP_TO_EDGE );

				_gl.texParameteri( _gl.TEXTURE_CUBE_MAP, _gl.TEXTURE_MAG_FILTER, _gl.LINEAR );
				_gl.texParameteri( _gl.TEXTURE_CUBE_MAP, _gl.TEXTURE_MIN_FILTER, _gl.LINEAR_MIPMAP_LINEAR );

				for ( var i = 0; i < 6; ++i ) {

					_gl.texImage2D( _gl.TEXTURE_CUBE_MAP_POSITIVE_X + i, 0, _gl.RGBA, _gl.RGBA, _gl.UNSIGNED_BYTE, texture.image[ i ] );

				}

				_gl.generateMipmap( _gl.TEXTURE_CUBE_MAP );

				_gl.bindTexture( _gl.TEXTURE_CUBE_MAP, null );

				texture.image.__cubeMapInitialized = true;

			}

			_gl.activeTexture( _gl.TEXTURE0 + slot );
			_gl.bindTexture( _gl.TEXTURE_CUBE_MAP, texture.image.__webGLTextureCube );

		}

	};

	function setTexture( texture, slot ) {

		if ( !texture.__webGLTexture && texture.image.loaded ) {

			texture.__webGLTexture = _gl.createTexture();
			_gl.bindTexture( _gl.TEXTURE_2D, texture.__webGLTexture );
			_gl.texImage2D( _gl.TEXTURE_2D, 0, _gl.RGBA, _gl.RGBA, _gl.UNSIGNED_BYTE, texture.image );

			_gl.texParameteri( _gl.TEXTURE_2D, _gl.TEXTURE_WRAP_S, paramThreeToGL( texture.wrap_s ) );
			_gl.texParameteri( _gl.TEXTURE_2D, _gl.TEXTURE_WRAP_T, paramThreeToGL( texture.wrap_t ) );

			_gl.texParameteri( _gl.TEXTURE_2D, _gl.TEXTURE_MAG_FILTER, paramThreeToGL( texture.mag_filter ) );
			_gl.texParameteri( _gl.TEXTURE_2D, _gl.TEXTURE_MIN_FILTER, paramThreeToGL( texture.min_filter ) );
			_gl.generateMipmap( _gl.TEXTURE_2D );
			_gl.bindTexture( _gl.TEXTURE_2D, null );

		}

		_gl.activeTexture( _gl.TEXTURE0 + slot );
		_gl.bindTexture( _gl.TEXTURE_2D, texture.__webGLTexture );

	};

	function cacheUniformLocations( program, identifiers ) {

		var i, l, id;

		for( i = 0, l = identifiers.length; i < l; i++ ) {

			id = identifiers[ i ];
			program.uniforms[ id ] = _gl.getUniformLocation( program, id );

		}

	};

	function cacheAttributeLocations( program, identifiers ) {

		var i, l, id;

		for( i = 0, l = identifiers.length; i < l; i++ ) {

			id = identifiers[ i ];
			program.attributes[ id ] = _gl.getAttribLocation( program, id );

		}

	};

	function initUbershader( maxDirLights, maxPointLights, fog ) {

		var vertex_shader = generateVertexShader( maxDirLights, maxPointLights ),
			fragment_shader = generateFragmentShader( maxDirLights, maxPointLights ),
			program;

		//log ( vertex_shader );
		//log ( fragment_shader );

		program = buildProgram( fragment_shader, vertex_shader, fog );

		_gl.useProgram( program );

		// matrices
		// lights
		// material properties (Basic / Lambert / Blinn-Phong shader)

		cacheUniformLocations( program, [ 'viewMatrix', 'modelViewMatrix', 'projectionMatrix', 'normalMatrix', 'objectMatrix', 'cameraPosition',
										   'enableLighting', 'ambientLightColor',
										   'material', 'mColor', 'mAmbient', 'mSpecular', 'mShininess', 'mOpacity',
										   'enableMap', 'tMap',
										   'enableCubeMap', 'tCube', 'mixEnvMap', 'mReflectivity',
										   'mRefractionRatio', 'useRefract'
		] );

		if ( fog ) {

			cacheUniformLocations( program, [ 'fogColor', 'fogNear', 'fogFar' ] );

		}

		if ( maxDirLights ) {

			cacheUniformLocations( program, [ 'directionalLightNumber', 'directionalLightColor', 'directionalLightDirection' ] );

		}

		if ( maxPointLights ) {

			cacheUniformLocations( program, [ 'pointLightNumber', 'pointLightColor', 'pointLightPosition' ] );

		}

		// texture (diffuse map)

		_gl.uniform1i( program.uniforms.enableMap, 0 );
		_gl.uniform1i( program.uniforms.tMap, 0 );

		// cube texture

		_gl.uniform1i( program.uniforms.enableCubeMap, 0 );
		_gl.uniform1i( program.uniforms.tCube, 1 ); // it's important to use non-zero texture unit, otherwise it doesn't work
		_gl.uniform1i( program.uniforms.mixEnvMap, 0 );

		// refraction

		_gl.uniform1i( program.uniforms.useRefract, 0 );

		// attribute arrays

		cacheAttributeLocations( program, [ "position", "normal", "uv" ] );

		return program;

	};

	function getShader( type, string ) {

		var shader;

		if ( type == "fragment" ) {

			shader = _gl.createShader( _gl.FRAGMENT_SHADER );

		} else if ( type == "vertex" ) {

			shader = _gl.createShader( _gl.VERTEX_SHADER );

		}

		_gl.shaderSource( shader, string );
		_gl.compileShader( shader );

		if ( !_gl.getShaderParameter( shader, _gl.COMPILE_STATUS ) ) {

			alert( _gl.getShaderInfoLog( shader ) );
			return null;

		}

		return shader;

	};

	function paramThreeToGL( p ) {

		switch ( p ) {

			case THREE.RepeatWrapping: return _gl.REPEAT; break;
			case THREE.ClampToEdgeWrapping: return _gl.CLAMP_TO_EDGE; break;
			case THREE.MirroredRepeatWrapping: return _gl.MIRRORED_REPEAT; break;

			case THREE.NearestFilter: return _gl.NEAREST; break;
			case THREE.NearestMipMapNearestFilter: return _gl.NEAREST_MIPMAP_NEAREST; break;
			case THREE.NearestMipMapLinearFilter: return _gl.NEAREST_MIPMAP_LINEAR; break;

			case THREE.LinearFilter: return _gl.LINEAR; break;
			case THREE.LinearMipMapNearestFilter: return _gl.LINEAR_MIPMAP_NEAREST; break;
			case THREE.LinearMipMapLinearFilter: return _gl.LINEAR_MIPMAP_LINEAR; break;

		}

		return 0;

	};

	function materialNeedsSmoothNormals( material ) {

		return material && material.shading != undefined && material.shading == THREE.SmoothShading;

	};

	function bufferNeedsSmoothNormals( geometryChunk, object ) {

		var m, ml, i, l, needsSmoothNormals = false;

		for ( m = 0, ml = object.materials.length; m < ml; m++ ) {

			meshMaterial = object.materials[ m ];

			if ( meshMaterial instanceof THREE.MeshFaceMaterial ) {

				for ( i = 0, l = geometryChunk.materials.length; i < l; i++ ) {

					if ( materialNeedsSmoothNormals( geometryChunk.materials[ i ] ) ) {

						needsSmoothNormals = true;
						break;

					}

				}

			} else {

				if ( materialNeedsSmoothNormals( meshMaterial ) ) {

					needsSmoothNormals = true;
					break;

				}

			}

			if ( needsSmoothNormals ) break;

		}

		return needsSmoothNormals;

	};

	function allocateLights( scene, maxLights ) {

		if ( scene ) {

			var l, ll, light, dirLights = pointLights = maxDirLights = maxPointLights = 0;

			for ( l = 0, ll = scene.lights.length; l < ll; l++ ) {

				light = scene.lights[ l ];

				if ( light instanceof THREE.DirectionalLight ) dirLights++;
				if ( light instanceof THREE.PointLight ) pointLights++;

			}

			if ( ( pointLights + dirLights ) <= maxLights ) {

				maxDirLights = dirLights;
				maxPointLights = pointLights;

			} else {

				maxDirLights = Math.ceil( maxLights * dirLights / ( pointLights + dirLights ) );
				maxPointLights = maxLights - maxDirLights;

			}

			return { 'directional' : maxDirLights, 'point' : maxPointLights };

		}

		return { 'directional' : 1, 'point' : maxLights - 1 };

	};

	/* DEBUG
	function getGLParams() {

		var params  = {

			'MAX_VARYING_VECTORS': _gl.getParameter( _gl.MAX_VARYING_VECTORS ),
			'MAX_VERTEX_ATTRIBS': _gl.getParameter( _gl.MAX_VERTEX_ATTRIBS ),

			'MAX_TEXTURE_IMAGE_UNITS': _gl.getParameter( _gl.MAX_TEXTURE_IMAGE_UNITS ),
			'MAX_VERTEX_TEXTURE_IMAGE_UNITS': _gl.getParameter( _gl.MAX_VERTEX_TEXTURE_IMAGE_UNITS ),
			'MAX_COMBINED_TEXTURE_IMAGE_UNITS' : _gl.getParameter( _gl.MAX_COMBINED_TEXTURE_IMAGE_UNITS ),

			'MAX_VERTEX_UNIFORM_VECTORS': _gl.getParameter( _gl.MAX_VERTEX_UNIFORM_VECTORS ),
			'MAX_FRAGMENT_UNIFORM_VECTORS': _gl.getParameter( _gl.MAX_FRAGMENT_UNIFORM_VECTORS )
		}

		return params;
	};

	function dumpObject( obj ) {

		var p, str = "";
		for ( p in obj ) {

			str += p + ": " + obj[p] + "\n";

		}

		return str;
	}
	*/

	var ShaderLib = {

		'depth': {

			uniforms: { "mNear": { type: "f", value: 1.0 },
						"mFar" : { type: "f", value: 2000.0 } },

			fragment_shader: [

				"uniform float mNear;",
				"uniform float mFar;",

				"void main() {",

					"float depth = gl_FragCoord.z / gl_FragCoord.w;",
					"float color = 1.0 - smoothstep( mNear, mFar, depth );",
					"gl_FragColor = vec4( vec3( color ), 1.0 );",

				"}"

			].join("\n"),

			vertex_shader: [

				"void main() {",

					"gl_Position = projectionMatrix * modelViewMatrix * vec4( position, 1.0 );",

				"}"

			].join("\n")

		},

		'normal': {

			uniforms: { },

			fragment_shader: [

				"varying vec3 vNormal;",

				"void main() {",

					"gl_FragColor = vec4( 0.5 * normalize( vNormal ) + 0.5, 1.0 );",

				"}"

			].join("\n"),

			vertex_shader: [

				"varying vec3 vNormal;",

				"void main() {",

					"vec4 mvPosition = modelViewMatrix * vec4( position, 1.0 );",
					"vNormal = normalize( normalMatrix * normal );",

					"gl_Position = projectionMatrix * mvPosition;",

				"}"

			].join("\n")

		}

	};

};<|MERGE_RESOLUTION|>--- conflicted
+++ resolved
@@ -36,7 +36,6 @@
 	// heuristics to create shader parameters according to lights in the scene
 	// (not to blow over maxLights budget)
 
-<<<<<<< HEAD
 	maxLightCount = allocateLights( parameters.scene, 4 );
 	fog = parameters.scene ? parameters.scene.fog : null,
 	
@@ -45,13 +44,6 @@
 	clearColor = parameters.clearColor ? new THREE.Color( parameters.clearColor ) : new THREE.Color( 0x000000 ),
 	clearAlpha = parameters.clearAlpha ? parameters.clearAlpha : 0;
 	
-=======
-	maxLightCount = allocateLights( scene, 4 );
-	fog = scene ? scene.fog : null,
-
-	aa = antialias != undefined ? antialias : true;
-
->>>>>>> b086c2c5
 	this.domElement = _canvas;
 	this.autoClear = true;
 
